--- conflicted
+++ resolved
@@ -2778,10 +2778,7 @@
 				4CD589AE1D45B0F500ADEF90 /* ReleaseTest */,
 			);
 			defaultConfigurationIsVisible = 0;
-<<<<<<< HEAD
-=======
 			defaultConfigurationName = Release;
->>>>>>> cad4414f
 		};
 		4CE6112F1AABC24E00D35044 /* Build configuration list for PBXNativeTarget "AlamofireImage OSX" */ = {
 			isa = XCConfigurationList;
