--- conflicted
+++ resolved
@@ -1407,9 +1407,6 @@
 					4CE611281AABC24E00D35044 = {
 						LastSwiftMigration = 0800;
 					};
-					4CD589AB1D45B0F500ADEF90 = {
-						CreatedOnToolsVersion = 7.3.1;
-					};
 					4CE611461AABC5C900D35044 = {
 						CreatedOnToolsVersion = 6.2;
 						LastSwiftMigration = 0800;
@@ -2164,10 +2161,7 @@
 				SDKROOT = appletvos;
 				SKIP_INSTALL = YES;
 				SWIFT_OPTIMIZATION_LEVEL = "-Owholemodule";
-<<<<<<< HEAD
-=======
 				SWIFT_VERSION = 3.0;
->>>>>>> 5dc01c56
 				TARGETED_DEVICE_FAMILY = 3;
 			};
 			name = Release;
@@ -2182,10 +2176,7 @@
 				PRODUCT_BUNDLE_IDENTIFIER = "org.alamofire.AlamofireImage-tvOSTests";
 				PRODUCT_NAME = "$(TARGET_NAME)";
 				SDKROOT = appletvos;
-<<<<<<< HEAD
-=======
 				SWIFT_VERSION = 3.0;
->>>>>>> 5dc01c56
 			};
 			name = Debug;
 		};
@@ -2201,10 +2192,7 @@
 				PRODUCT_NAME = "$(TARGET_NAME)";
 				SDKROOT = appletvos;
 				SWIFT_OPTIMIZATION_LEVEL = "-Owholemodule";
-<<<<<<< HEAD
-=======
 				SWIFT_VERSION = 3.0;
->>>>>>> 5dc01c56
 			};
 			name = Release;
 		};
@@ -2304,11 +2292,7 @@
 				ONLY_ACTIVE_ARCH = YES;
 				SDKROOT = iphoneos;
 				SWIFT_OPTIMIZATION_LEVEL = "-Onone";
-<<<<<<< HEAD
-				SWIFT_VERSION = 2.3;
-=======
 				SWIFT_VERSION = 3.0;
->>>>>>> 5dc01c56
 				TARGETED_DEVICE_FAMILY = "1,2";
 				TVOS_DEPLOYMENT_TARGET = 9.0;
 				VERSIONING_SYSTEM = "apple-generic";
@@ -2355,12 +2339,7 @@
 				MACOSX_DEPLOYMENT_TARGET = 10.11;
 				MTL_ENABLE_DEBUG_INFO = NO;
 				SDKROOT = iphoneos;
-<<<<<<< HEAD
-				SWIFT_OPTIMIZATION_LEVEL = "-Owholemodule";
-				SWIFT_VERSION = 2.3;
-=======
 				SWIFT_VERSION = 3.0;
->>>>>>> 5dc01c56
 				TARGETED_DEVICE_FAMILY = "1,2";
 				TVOS_DEPLOYMENT_TARGET = 9.0;
 				VALIDATE_PRODUCT = YES;
@@ -2376,10 +2355,6 @@
 				APPLICATION_EXTENSION_API_ONLY = YES;
 				BITCODE_GENERATION_MODE = marker;
 				CLANG_ENABLE_MODULES = YES;
-<<<<<<< HEAD
-				"CODE_SIGN_IDENTITY[sdk=iphoneos*]" = "";
-=======
->>>>>>> 5dc01c56
 				DEFINES_MODULE = YES;
 				DYLIB_COMPATIBILITY_VERSION = 1;
 				DYLIB_CURRENT_VERSION = 1;
@@ -2402,10 +2377,6 @@
 				APPLICATION_EXTENSION_API_ONLY = YES;
 				BITCODE_GENERATION_MODE = bitcode;
 				CLANG_ENABLE_MODULES = YES;
-<<<<<<< HEAD
-				"CODE_SIGN_IDENTITY[sdk=iphoneos*]" = "";
-=======
->>>>>>> 5dc01c56
 				DEFINES_MODULE = YES;
 				DYLIB_COMPATIBILITY_VERSION = 1;
 				DYLIB_CURRENT_VERSION = 1;
@@ -2489,12 +2460,7 @@
 				MACOSX_DEPLOYMENT_TARGET = 10.11;
 				MTL_ENABLE_DEBUG_INFO = NO;
 				SDKROOT = iphoneos;
-<<<<<<< HEAD
-				SWIFT_OPTIMIZATION_LEVEL = "-Owholemodule";
-				SWIFT_VERSION = 2.3;
-=======
 				SWIFT_VERSION = 3.0;
->>>>>>> 5dc01c56
 				TARGETED_DEVICE_FAMILY = "1,2";
 				TVOS_DEPLOYMENT_TARGET = 9.0;
 				VALIDATE_PRODUCT = YES;
@@ -2510,10 +2476,6 @@
 				APPLICATION_EXTENSION_API_ONLY = YES;
 				BITCODE_GENERATION_MODE = bitcode;
 				CLANG_ENABLE_MODULES = YES;
-<<<<<<< HEAD
-				"CODE_SIGN_IDENTITY[sdk=iphoneos*]" = "";
-=======
->>>>>>> 5dc01c56
 				DEFINES_MODULE = YES;
 				DYLIB_COMPATIBILITY_VERSION = 1;
 				DYLIB_CURRENT_VERSION = 1;
@@ -2561,11 +2523,7 @@
 				INFOPLIST_FILE = Source/Info.plist;
 				INSTALL_PATH = "$(LOCAL_LIBRARY_DIR)/Frameworks";
 				LD_RUNPATH_SEARCH_PATHS = "$(inherited) @executable_path/Frameworks @loader_path/Frameworks";
-<<<<<<< HEAD
-				PRODUCT_BUNDLE_IDENTIFIER = "com.alamofire.$(PRODUCT_NAME:rfc1034identifier)";
-=======
 				PRODUCT_BUNDLE_IDENTIFIER = org.alamofire.AlamofireImage;
->>>>>>> 5dc01c56
 				PRODUCT_NAME = AlamofireImage;
 				SDKROOT = macosx;
 				SKIP_INSTALL = YES;
@@ -2587,11 +2545,7 @@
 				);
 				INFOPLIST_FILE = Tests/Info.plist;
 				LD_RUNPATH_SEARCH_PATHS = "$(inherited) @executable_path/../Frameworks @loader_path/../Frameworks";
-<<<<<<< HEAD
-				PRODUCT_BUNDLE_IDENTIFIER = "com.alamofire.$(PRODUCT_NAME:rfc1034identifier)";
-=======
 				PRODUCT_BUNDLE_IDENTIFIER = "org.alamofire.$(PRODUCT_NAME:rfc1034identifier)";
->>>>>>> 5dc01c56
 				PRODUCT_NAME = "$(TARGET_NAME)";
 				SDKROOT = macosx;
 				SWIFT_OPTIMIZATION_LEVEL = "-Owholemodule";
@@ -2618,10 +2572,7 @@
 				SDKROOT = appletvos;
 				SKIP_INSTALL = YES;
 				SWIFT_OPTIMIZATION_LEVEL = "-Owholemodule";
-<<<<<<< HEAD
-=======
 				SWIFT_VERSION = 3.0;
->>>>>>> 5dc01c56
 				TARGETED_DEVICE_FAMILY = 3;
 			};
 			name = ReleaseTest;
@@ -2637,10 +2588,7 @@
 				PRODUCT_NAME = "$(TARGET_NAME)";
 				SDKROOT = appletvos;
 				SWIFT_OPTIMIZATION_LEVEL = "-Owholemodule";
-<<<<<<< HEAD
-=======
 				SWIFT_VERSION = 3.0;
->>>>>>> 5dc01c56
 			};
 			name = ReleaseTest;
 		};
@@ -2708,11 +2656,7 @@
 				INFOPLIST_FILE = Source/Info.plist;
 				INSTALL_PATH = "$(LOCAL_LIBRARY_DIR)/Frameworks";
 				LD_RUNPATH_SEARCH_PATHS = "$(inherited) @executable_path/Frameworks @loader_path/Frameworks";
-<<<<<<< HEAD
-				PRODUCT_BUNDLE_IDENTIFIER = "com.alamofire.$(PRODUCT_NAME:rfc1034identifier)";
-=======
 				PRODUCT_BUNDLE_IDENTIFIER = org.alamofire.AlamofireImage;
->>>>>>> 5dc01c56
 				PRODUCT_NAME = AlamofireImage;
 				SDKROOT = macosx;
 				SKIP_INSTALL = YES;
@@ -2738,11 +2682,7 @@
 				INFOPLIST_FILE = Source/Info.plist;
 				INSTALL_PATH = "$(LOCAL_LIBRARY_DIR)/Frameworks";
 				LD_RUNPATH_SEARCH_PATHS = "$(inherited) @executable_path/Frameworks @loader_path/Frameworks";
-<<<<<<< HEAD
-				PRODUCT_BUNDLE_IDENTIFIER = "com.alamofire.$(PRODUCT_NAME:rfc1034identifier)";
-=======
 				PRODUCT_BUNDLE_IDENTIFIER = org.alamofire.AlamofireImage;
->>>>>>> 5dc01c56
 				PRODUCT_NAME = AlamofireImage;
 				SDKROOT = macosx;
 				SKIP_INSTALL = YES;
@@ -2767,11 +2707,7 @@
 				);
 				INFOPLIST_FILE = Tests/Info.plist;
 				LD_RUNPATH_SEARCH_PATHS = "$(inherited) @executable_path/../Frameworks @loader_path/../Frameworks";
-<<<<<<< HEAD
-				PRODUCT_BUNDLE_IDENTIFIER = "com.alamofire.$(PRODUCT_NAME:rfc1034identifier)";
-=======
 				PRODUCT_BUNDLE_IDENTIFIER = "org.alamofire.$(PRODUCT_NAME:rfc1034identifier)";
->>>>>>> 5dc01c56
 				PRODUCT_NAME = "$(TARGET_NAME)";
 				SDKROOT = macosx;
 			};
@@ -2791,11 +2727,7 @@
 				);
 				INFOPLIST_FILE = Tests/Info.plist;
 				LD_RUNPATH_SEARCH_PATHS = "$(inherited) @executable_path/../Frameworks @loader_path/../Frameworks";
-<<<<<<< HEAD
-				PRODUCT_BUNDLE_IDENTIFIER = "com.alamofire.$(PRODUCT_NAME:rfc1034identifier)";
-=======
 				PRODUCT_BUNDLE_IDENTIFIER = "org.alamofire.$(PRODUCT_NAME:rfc1034identifier)";
->>>>>>> 5dc01c56
 				PRODUCT_NAME = "$(TARGET_NAME)";
 				SDKROOT = macosx;
 				SWIFT_OPTIMIZATION_LEVEL = "-Owholemodule";
