//
//  Gravatar.swift
//
//  Copyright (c) 2015-2016 Alamofire Software Foundation (http://alamofire.org/)
//
//  Permission is hereby granted, free of charge, to any person obtaining a copy
//  of this software and associated documentation files (the "Software"), to deal
//  in the Software without restriction, including without limitation the rights
//  to use, copy, modify, merge, publish, distribute, sublicense, and/or sell
//  copies of the Software, and to permit persons to whom the Software is
//  furnished to do so, subject to the following conditions:
//
//  The above copyright notice and this permission notice shall be included in
//  all copies or substantial portions of the Software.
//
//  THE SOFTWARE IS PROVIDED "AS IS", WITHOUT WARRANTY OF ANY KIND, EXPRESS OR
//  IMPLIED, INCLUDING BUT NOT LIMITED TO THE WARRANTIES OF MERCHANTABILITY,
//  FITNESS FOR A PARTICULAR PURPOSE AND NONINFRINGEMENT. IN NO EVENT SHALL THE
//  AUTHORS OR COPYRIGHT HOLDERS BE LIABLE FOR ANY CLAIM, DAMAGES OR OTHER
//  LIABILITY, WHETHER IN AN ACTION OF CONTRACT, TORT OR OTHERWISE, ARISING FROM,
//  OUT OF OR IN CONNECTION WITH THE SOFTWARE OR THE USE OR OTHER DEALINGS IN
//  THE SOFTWARE.
//

import Foundation
import UIKit

private extension String  {
    var md5Hash: String {
        let trimmedString = lowercased().trimmingCharacters(in: CharacterSet.whitespaces)
        let utf8String = trimmedString.cString(using: String.Encoding.utf8)!
        let stringLength = CC_LONG(trimmedString.lengthOfBytes(using: String.Encoding.utf8))
        let digestLength = Int(CC_MD5_DIGEST_LENGTH)
        let result = UnsafeMutablePointer<CUnsignedChar>.allocate(capacity: digestLength)

        CC_MD5(utf8String, stringLength, result)

        var hash = ""

        for i in 0..<digestLength {
            hash += String(format: "%02x", result[i])
        }

        result.deallocate(capacity: digestLength)

        return String(format: hash)
    }
}

// MARK: - QueryItemConvertible

private protocol QueryItemConvertible {
    var queryItem: URLQueryItem {get}
}

// MARK: -

public struct Gravatar {
    public enum DefaultImage: String, QueryItemConvertible {
        case http404 = "404"
        case mysteryMan = "mm"
        case identicon = "identicon"
        case monsterID = "monsterid"
        case wavatar = "wavatar"
        case retro = "retro"
        case blank = "blank"

        var queryItem: URLQueryItem {
            return URLQueryItem(name: "d", value: rawValue)
        }
    }

    public enum Rating: String, QueryItemConvertible {
        case g = "g"
        case pg = "pg"
        case r = "r"
        case x = "x"

        var queryItem: URLQueryItem {
            return URLQueryItem(name: "r", value: rawValue)
        }
    }

    public let email: String
    public let forceDefault: Bool
    public let defaultImage: DefaultImage
    public let rating: Rating

    private static let baseURL = URL(string: "https://secure.gravatar.com/avatar")!

    public init(
        emailAddress: String,
        defaultImage: DefaultImage = .mysteryMan,
        forceDefault: Bool = false,
        rating: Rating = .pg)
    {
        self.email = emailAddress
        self.defaultImage = defaultImage
        self.forceDefault = forceDefault
        self.rating = rating
    }

<<<<<<< HEAD
    public func URL(size size: CGFloat, scale: CGFloat = UIScreen.mainScreen().scale) -> NSURL {
        #if swift(>=2.3)
            let URL = Gravatar.baseURL.URLByAppendingPathComponent(email.md5_hash)!
        #else
            let URL = Gravatar.baseURL.URLByAppendingPathComponent(email.md5_hash)
        #endif

        let components = NSURLComponents(URL: URL, resolvingAgainstBaseURL: false)!
=======
    public func url(size: CGFloat, scale: CGFloat = UIScreen.main.scale) -> URL {
        let url = Gravatar.baseURL.appendingPathComponent(email.md5Hash)
        var components = URLComponents(url: url, resolvingAgainstBaseURL: false)!
>>>>>>> 5dc01c56

        var queryItems = [defaultImage.queryItem, rating.queryItem]
        queryItems.append(URLQueryItem(name: "f", value: forceDefault ? "y" : "n"))
        queryItems.append(URLQueryItem(name: "s", value: String(format: "%.0f",size * scale)))

        components.queryItems = queryItems

        return components.url!
    }
}<|MERGE_RESOLUTION|>--- conflicted
+++ resolved
@@ -100,20 +100,9 @@
         self.rating = rating
     }
 
-<<<<<<< HEAD
-    public func URL(size size: CGFloat, scale: CGFloat = UIScreen.mainScreen().scale) -> NSURL {
-        #if swift(>=2.3)
-            let URL = Gravatar.baseURL.URLByAppendingPathComponent(email.md5_hash)!
-        #else
-            let URL = Gravatar.baseURL.URLByAppendingPathComponent(email.md5_hash)
-        #endif
-
-        let components = NSURLComponents(URL: URL, resolvingAgainstBaseURL: false)!
-=======
     public func url(size: CGFloat, scale: CGFloat = UIScreen.main.scale) -> URL {
         let url = Gravatar.baseURL.appendingPathComponent(email.md5Hash)
         var components = URLComponents(url: url, resolvingAgainstBaseURL: false)!
->>>>>>> 5dc01c56
 
         var queryItems = [defaultImage.queryItem, rating.queryItem]
         queryItems.append(URLQueryItem(name: "f", value: forceDefault ? "y" : "n"))
