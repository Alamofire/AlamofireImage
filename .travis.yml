--- conflicted
+++ resolved
@@ -1,75 +1,10 @@
 language: objective-c
-<<<<<<< HEAD
-=======
 osx_image: xcode8
->>>>>>> 5dc01c56
 env:
   global:
   - LC_CTYPE=en_US.UTF-8
   - LANG=en_US.UTF-8
   - WORKSPACE=AlamofireImage.xcworkspace
-<<<<<<< HEAD
-  - IOS_SCHEME="Alamofire iOS"
-  - OSX_SCHEME="Alamofire OSX"
-  - TVOS_SCHEME="Alamofire tvOS"
-  - WATCHOS_SCHEME="Alamofire watchOS"
-  - IOS_SIM="iphonesimulator"
-  - OSX_SIM="macosx"
-  - TVOS_SIM="appletvsimulator"
-  - WATCHOS_SIM="watchsimulator"
-  - EXAMPLE_SCHEME="iOS Example"
-matrix:
-  include:
-    - os: osx
-      osx_image: xcode7.3
-      env: DESTINATION="OS=8.1,name=iPhone 4S" SCHEME="$IOS_SCHEME" SDK="${IOS_SIM}9.3" RUN_TESTS="YES" BUILD_EXAMPLE="YES" POD_LINT="YES"
-    - os: osx
-      osx_image: xcode7.3
-      env: DESTINATION="OS=8.2,name=iPhone 5" SCHEME="$IOS_SCHEME" SDK="${IOS_SIM}9.3" RUN_TESTS="YES" BUILD_EXAMPLE="YES" POD_LINT="NO"
-    - os: osx
-      osx_image: xcode7.3
-      env: DESTINATION="OS=8.3,name=iPhone 5S" SCHEME="$IOS_SCHEME" SDK="${IOS_SIM}9.3" RUN_TESTS="YES" BUILD_EXAMPLE="YES" POD_LINT="NO"
-    - os: osx
-      osx_image: xcode7.3
-      env: DESTINATION="OS=8.4,name=iPhone 6" SCHEME="$IOS_SCHEME" SDK="${IOS_SIM}9.3" RUN_TESTS="YES" BUILD_EXAMPLE="YES" POD_LINT="NO"
-    - os: osx
-      osx_image: xcode7.3
-      env: DESTINATION="OS=9.0,name=iPad 2" SCHEME="$IOS_SCHEME" SDK="${IOS_SIM}9.3" RUN_TESTS="YES" BUILD_EXAMPLE="YES" POD_LINT="NO"
-    - os: osx
-      osx_image: xcode7.3
-      env: DESTINATION="OS=9.1,name=iPhone 6 Plus" SCHEME="$IOS_SCHEME" SDK="${IOS_SIM}9.3" RUN_TESTS="YES" BUILD_EXAMPLE="YES" POD_LINT="NO"
-    - os: osx
-      osx_image: xcode7.3
-      env: DESTINATION="OS=9.2,name=iPhone 6S" SCHEME="$IOS_SCHEME" SDK="${IOS_SIM}9.3" RUN_TESTS="YES" BUILD_EXAMPLE="YES" POD_LINT="NO"
-    - os: osx
-      osx_image: xcode7.3
-      env: DESTINATION="OS=9.3,name=iPhone 6S Plus" SCHEME="$IOS_SCHEME" SDK="${IOS_SIM}9.3" RUN_TESTS="YES" BUILD_EXAMPLE="YES" POD_LINT="NO"
-    - os: osx
-      osx_image: xcode7.3
-      env: DESTINATION="arch=x86_64" SCHEME="$OSX_SCHEME" SDK="${OSX_SIM}10.11" RUN_TESTS="YES" BUILD_EXAMPLE="NO" POD_LINT="NO"
-    - os: osx
-      osx_image: xcode7.3
-      env: DESTINATION="OS=9.2,name=Apple TV 1080p" SCHEME="$TVOS_SCHEME" SDK="${TVOS_SIM}9.2" RUN_TESTS="YES" BUILD_EXAMPLE="NO" POD_LINT="NO"
-    - os: osx
-      osx_image: xcode7.3
-      env: DESTINATION="OS=2.2,name=Apple Watch - 42mm" SCHEME="$WATCHOS_SCHEME" SDK="${WATCHOS_SIM}2.2" RUN_TESTS="NO" BUILD_EXAMPLE="NO" POD_LINT="NO"
-  
-    - os: osx
-      env: DESTINATION="OS=10.0,name=iPhone 6S" SCHEME="$IOS_SCHEME" SDK="${IOS_SIM}10.0" RUN_TESTS="YES" BUILD_EXAMPLE="YES" POD_LINT="NO"
-      osx_image: xcode8
-    - os: osx
-      env: DESTINATION="OS=10.0,name=iPhone 6S Plus" SCHEME="$IOS_SCHEME" SDK="${IOS_SIM}10.0" RUN_TESTS="YES" BUILD_EXAMPLE="YES" POD_LINT="NO"
-      osx_image: xcode8
-    - os: osx
-      osx_image: xcode8
-      env: DESTINATION="arch=x86_64" SCHEME="$OSX_SCHEME" SDK="${OSX_SIM}10.12" RUN_TESTS="YES" BUILD_EXAMPLE="NO" POD_LINT="NO"
-    - os: osx
-      osx_image: xcode8
-      env: DESTINATION="OS=10.0,name=Apple TV 1080p" SCHEME="$TVOS_SCHEME" SDK="${TVOS_SIM}10.0" RUN_TESTS="YES" BUILD_EXAMPLE="NO" POD_LINT="NO"
-    - os: osx
-      osx_image: xcode8
-      env: DESTINATION="OS=3.0,name=Apple Watch - 42mm" SCHEME="$WATCHOS_SCHEME" SDK="${WATCHOS_SIM}3.0" RUN_TESTS="NO" BUILD_EXAMPLE="NO" POD_LINT="NO"
-=======
   - IOS_FRAMEWORK_SCHEME="AlamofireImage iOS"
   - OSX_FRAMEWORK_SCHEME="AlamofireImage OSX"
   - TVOS_FRAMEWORK_SCHEME="AlamofireImage tvOS"
@@ -87,7 +22,6 @@
     - DESTINATION="OS=3.0,name=Apple Watch - 42mm" SCHEME="$WATCHOS_FRAMEWORK_SCHEME" SDK="$WATCHOS_SDK" RUN_TESTS="NO"  BUILD_EXAMPLE="NO"  POD_LINT="NO"
 before_install:
   - gem install cocoapods --pre --no-rdoc --no-ri --no-document --quiet
->>>>>>> 5dc01c56
 script:
   - set -o pipefail
   - git submodule update --init
