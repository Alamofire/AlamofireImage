//
//  Request+AlamofireImage.swift
//
//  Copyright (c) 2015-2016 Alamofire Software Foundation (http://alamofire.org/)
//
//  Permission is hereby granted, free of charge, to any person obtaining a copy
//  of this software and associated documentation files (the "Software"), to deal
//  in the Software without restriction, including without limitation the rights
//  to use, copy, modify, merge, publish, distribute, sublicense, and/or sell
//  copies of the Software, and to permit persons to whom the Software is
//  furnished to do so, subject to the following conditions:
//
//  The above copyright notice and this permission notice shall be included in
//  all copies or substantial portions of the Software.
//
//  THE SOFTWARE IS PROVIDED "AS IS", WITHOUT WARRANTY OF ANY KIND, EXPRESS OR
//  IMPLIED, INCLUDING BUT NOT LIMITED TO THE WARRANTIES OF MERCHANTABILITY,
//  FITNESS FOR A PARTICULAR PURPOSE AND NONINFRINGEMENT. IN NO EVENT SHALL THE
//  AUTHORS OR COPYRIGHT HOLDERS BE LIABLE FOR ANY CLAIM, DAMAGES OR OTHER
//  LIABILITY, WHETHER IN AN ACTION OF CONTRACT, TORT OR OTHERWISE, ARISING FROM,
//  OUT OF OR IN CONNECTION WITH THE SOFTWARE OR THE USE OR OTHER DEALINGS IN
//  THE SOFTWARE.
//

import Alamofire
import Foundation

#if os(iOS) || os(tvOS)
import UIKit
#elseif os(watchOS)
import UIKit
import WatchKit
#elseif os(OSX)
import Cocoa
#endif

extension DataRequest {
    static var acceptableImageContentTypes: Set<String> = [
        "image/tiff",
        "image/jpeg",
        "image/gif",
        "image/png",
        "image/ico",
        "image/x-icon",
        "image/bmp",
        "image/x-bmp",
        "image/x-xbitmap",
        "image/x-ms-bmp",
        "image/x-win-bitmap"
    ]

    /// Adds the content types specified to the list of acceptable images content types for validation.
    ///
    /// - parameter contentTypes: The additional content types.
    public class func addAcceptableImageContentTypes(_ contentTypes: Set<String>) {
        DataRequest.acceptableImageContentTypes.formUnion(contentTypes)
    }

    // MARK: - iOS, tvOS and watchOS

#if os(iOS) || os(tvOS) || os(watchOS)

<<<<<<< HEAD
    /**
        Creates a response serializer that returns an image initialized from the response data using the specified
        image options.

        - parameter imageScale:           The scale factor used when interpreting the image data to construct
                                          `responseImage`. Specifying a scale factor of 1.0 results in an image whose
                                          size matches the pixel-based dimensions of the image. Applying a different
                                          scale factor changes the size of the image as reported by the size property.
                                          `Screen.scale` by default.
        - parameter inflateResponseImage: Whether to automatically inflate response image data for compressed formats
                                          (such as PNG or JPEG). Enabling this can significantly improve drawing
                                          performance as it allows a bitmap representation to be constructed in the
                                          background rather than on the main thread. `true` by default.

        - returns: An image response serializer.
    */
=======
    /// Creates a response serializer that returns an image initialized from the response data using the specified
    /// image options.
    ///
    /// - parameter imageScale:           The scale factor used when interpreting the image data to construct
    ///                                   `responseImage`. Specifying a scale factor of 1.0 results in an image whose
    ///                                   size matches the pixel-based dimensions of the image. Applying a different
    ///                                   scale factor changes the size of the image as reported by the size property.
    ///                                   `Screen.scale` by default.
    /// - parameter inflateResponseImage: Whether to automatically inflate response image data for compressed formats
    ///                                   (such as PNG or JPEG). Enabling this can significantly improve drawing
    ///                                   performance as it allows a bitmap representation to be constructed in the
    ///                                   background rather than on the main thread. `true` by default.
    ///
    /// - returns: An image response serializer.
>>>>>>> 5dc01c56
    public class func imageResponseSerializer(
        imageScale: CGFloat = DataRequest.imageScale,
        inflateResponseImage: Bool = true)
        -> DataResponseSerializer<Image>
    {
        return DataResponseSerializer { request, response, data, error in
            let result = serializeResponseData(response: response, data: data, error: error)

            guard case let .success(data) = result else { return .failure(result.error!) }

            do {
                try DataRequest.validateContentType(for: request, response: response)

                let image = try DataRequest.image(from: data, withImageScale: imageScale)
                if inflateResponseImage { image.af_inflate() }

                return .success(image)
            } catch {
                return .failure(error)
            }
        }
    }

<<<<<<< HEAD
    /**
        Adds a handler to be called once the request has finished.

        - parameter imageScale:           The scale factor used when interpreting the image data to construct
                                          `responseImage`. Specifying a scale factor of 1.0 results in an image whose
                                          size matches the pixel-based dimensions of the image. Applying a different
                                          scale factor changes the size of the image as reported by the size property.
                                          This is set to the value of scale of the main screen by default, which
                                          automatically scales images for retina displays, for instance.
                                          `Screen.scale` by default.
        - parameter inflateResponseImage: Whether to automatically inflate response image data for compressed formats
                                          (such as PNG or JPEG). Enabling this can significantly improve drawing
                                          performance as it allows a bitmap representation to be constructed in the
                                          background rather than on the main thread. `true` by default.
        - parameter completionHandler:    A closure to be executed once the request has finished. The closure takes 4
                                          arguments: the URL request, the URL response, if one was received, the image,
                                          if one could be created from the URL response and data, and any error produced
                                          while creating the image.

        - returns: The request.
    */
=======
    /// Adds a handler to be called once the request has finished.
    ///
    /// - parameter imageScale:           The scale factor used when interpreting the image data to construct
    ///                                   `responseImage`. Specifying a scale factor of 1.0 results in an image whose
    ///                                   size matches the pixel-based dimensions of the image. Applying a different
    ///                                   scale factor changes the size of the image as reported by the size property.
    ///                                   This is set to the value of scale of the main screen by default, which
    ///                                   automatically scales images for retina displays, for instance.
    ///                                   `Screen.scale` by default.
    /// - parameter inflateResponseImage: Whether to automatically inflate response image data for compressed formats
    ///                                   (such as PNG or JPEG). Enabling this can significantly improve drawing
    ///                                   performance as it allows a bitmap representation to be constructed in the
    ///                                   background rather than on the main thread. `true` by default.
    /// - parameter completionHandler:    A closure to be executed once the request has finished. The closure takes 4
    ///                                   arguments: the URL request, the URL response, if one was received, the image,
    ///                                   if one could be created from the URL response and data, and any error produced
    ///                                   while creating the image.
    ///
    /// - returns: The request.
    @discardableResult
>>>>>>> 5dc01c56
    public func responseImage(
        imageScale: CGFloat = DataRequest.imageScale,
        inflateResponseImage: Bool = true,
        completionHandler: @escaping (DataResponse<Image>) -> Void)
        -> Self
    {
        return response(
            responseSerializer: DataRequest.imageResponseSerializer(
                imageScale: imageScale,
                inflateResponseImage: inflateResponseImage
            ),
            completionHandler: completionHandler
        )
    }

    private class func image(from data: Data, withImageScale imageScale: CGFloat) throws -> UIImage {
        if let image = UIImage.af_threadSafeImage(with: data, scale: imageScale) {
            return image
        }

        throw AFIError.imageSerializationFailed
    }

    private class var imageScale: CGFloat {
        #if os(iOS) || os(tvOS)
            return UIScreen.main.scale
        #elseif os(watchOS)
            return WKInterfaceDevice.current().screenScale
        #endif
    }

#elseif os(OSX)

    // MARK: - OSX

    /// Creates a response serializer that returns an image initialized from the response data.
    ///
    /// - returns: An image response serializer.
    public class func imageResponseSerializer() -> DataResponseSerializer<Image> {
        return DataResponseSerializer { request, response, data, error in
            let result = serializeResponseData(response: response, data: data, error: error)

            guard case let .success(data) = result else { return .failure(result.error!) }

            do {
                try DataRequest.validateContentType(for: request, response: response)
            } catch {
                return .failure(error)
            }

            guard let bitmapImage = NSBitmapImageRep(data: data) else {
                return .failure(AFIError.imageSerializationFailed)
            }

            let image = NSImage(size: NSSize(width: bitmapImage.pixelsWide, height: bitmapImage.pixelsHigh))
            image.addRepresentation(bitmapImage)

            return .success(image)
        }
    }

<<<<<<< HEAD
    /**
        Adds a handler to be called once the request has finished.

        - parameter completionHandler: A closure to be executed once the request has finished. The closure takes 4
                                       arguments: the URL request, the URL response, if one was received, the image, if
                                       one could be created from the URL response and data, and any error produced while
                                       creating the image.

        - returns: The request.
    */
    public func responseImage(completionHandler: Response<Image, NSError> -> Void) -> Self {
=======
    /// Adds a handler to be called once the request has finished.
    ///
    /// - parameter completionHandler: A closure to be executed once the request has finished. The closure takes 4
    ///                                arguments: the URL request, the URL response, if one was received, the image, if
    ///                                one could be created from the URL response and data, and any error produced while
    ///                                creating the image.
    ///
    /// - returns: The request.
    @discardableResult
    public func responseImage(completionHandler: @escaping (DataResponse<Image>) -> Void) -> Self {
>>>>>>> 5dc01c56
        return response(
            responseSerializer: DataRequest.imageResponseSerializer(),
            completionHandler: completionHandler
        )
    }

#endif

    // MARK: - Private - Shared Helper Methods

    private class func validateContentType(for request: URLRequest?, response: HTTPURLResponse?) throws {
        if let url = request?.url, url.isFileURL { return }

        guard let mimeType = response?.mimeType else {
            let contentTypes = Array(DataRequest.acceptableImageContentTypes)
            throw AFError.responseValidationFailed(reason: .missingContentType(acceptableContentTypes: contentTypes))
        }

<<<<<<< HEAD
        return false
    }

    private class func contentTypeValidationError() -> NSError {
        let failureReason = "Failed to validate response due to unacceptable content type"
        let userInfo = [NSLocalizedFailureReasonErrorKey: failureReason]

        return NSError(domain: NSURLErrorDomain, code: NSURLErrorCannotDecodeContentData, userInfo: userInfo)
    }

    private class func imageDataError() -> NSError {
        let failureReason = "Failed to create a valid Image from the response data"
        let userInfo = [NSLocalizedFailureReasonErrorKey: failureReason]

        return NSError(domain: NSURLErrorDomain, code: NSURLErrorCannotDecodeRawData, userInfo: userInfo)
=======
        guard DataRequest.acceptableImageContentTypes.contains(mimeType) else {
            let contentTypes = Array(DataRequest.acceptableImageContentTypes)

            throw AFError.responseValidationFailed(
                reason: .unacceptableContentType(acceptableContentTypes: contentTypes, responseContentType: mimeType)
            )
        }
>>>>>>> 5dc01c56
    }
}<|MERGE_RESOLUTION|>--- conflicted
+++ resolved
@@ -60,24 +60,6 @@
 
 #if os(iOS) || os(tvOS) || os(watchOS)
 
-<<<<<<< HEAD
-    /**
-        Creates a response serializer that returns an image initialized from the response data using the specified
-        image options.
-
-        - parameter imageScale:           The scale factor used when interpreting the image data to construct
-                                          `responseImage`. Specifying a scale factor of 1.0 results in an image whose
-                                          size matches the pixel-based dimensions of the image. Applying a different
-                                          scale factor changes the size of the image as reported by the size property.
-                                          `Screen.scale` by default.
-        - parameter inflateResponseImage: Whether to automatically inflate response image data for compressed formats
-                                          (such as PNG or JPEG). Enabling this can significantly improve drawing
-                                          performance as it allows a bitmap representation to be constructed in the
-                                          background rather than on the main thread. `true` by default.
-
-        - returns: An image response serializer.
-    */
-=======
     /// Creates a response serializer that returns an image initialized from the response data using the specified
     /// image options.
     ///
@@ -92,7 +74,6 @@
     ///                                   background rather than on the main thread. `true` by default.
     ///
     /// - returns: An image response serializer.
->>>>>>> 5dc01c56
     public class func imageResponseSerializer(
         imageScale: CGFloat = DataRequest.imageScale,
         inflateResponseImage: Bool = true)
@@ -116,29 +97,6 @@
         }
     }
 
-<<<<<<< HEAD
-    /**
-        Adds a handler to be called once the request has finished.
-
-        - parameter imageScale:           The scale factor used when interpreting the image data to construct
-                                          `responseImage`. Specifying a scale factor of 1.0 results in an image whose
-                                          size matches the pixel-based dimensions of the image. Applying a different
-                                          scale factor changes the size of the image as reported by the size property.
-                                          This is set to the value of scale of the main screen by default, which
-                                          automatically scales images for retina displays, for instance.
-                                          `Screen.scale` by default.
-        - parameter inflateResponseImage: Whether to automatically inflate response image data for compressed formats
-                                          (such as PNG or JPEG). Enabling this can significantly improve drawing
-                                          performance as it allows a bitmap representation to be constructed in the
-                                          background rather than on the main thread. `true` by default.
-        - parameter completionHandler:    A closure to be executed once the request has finished. The closure takes 4
-                                          arguments: the URL request, the URL response, if one was received, the image,
-                                          if one could be created from the URL response and data, and any error produced
-                                          while creating the image.
-
-        - returns: The request.
-    */
-=======
     /// Adds a handler to be called once the request has finished.
     ///
     /// - parameter imageScale:           The scale factor used when interpreting the image data to construct
@@ -159,7 +117,6 @@
     ///
     /// - returns: The request.
     @discardableResult
->>>>>>> 5dc01c56
     public func responseImage(
         imageScale: CGFloat = DataRequest.imageScale,
         inflateResponseImage: Bool = true,
@@ -221,19 +178,6 @@
         }
     }
 
-<<<<<<< HEAD
-    /**
-        Adds a handler to be called once the request has finished.
-
-        - parameter completionHandler: A closure to be executed once the request has finished. The closure takes 4
-                                       arguments: the URL request, the URL response, if one was received, the image, if
-                                       one could be created from the URL response and data, and any error produced while
-                                       creating the image.
-
-        - returns: The request.
-    */
-    public func responseImage(completionHandler: Response<Image, NSError> -> Void) -> Self {
-=======
     /// Adds a handler to be called once the request has finished.
     ///
     /// - parameter completionHandler: A closure to be executed once the request has finished. The closure takes 4
@@ -244,7 +188,6 @@
     /// - returns: The request.
     @discardableResult
     public func responseImage(completionHandler: @escaping (DataResponse<Image>) -> Void) -> Self {
->>>>>>> 5dc01c56
         return response(
             responseSerializer: DataRequest.imageResponseSerializer(),
             completionHandler: completionHandler
@@ -263,23 +206,6 @@
             throw AFError.responseValidationFailed(reason: .missingContentType(acceptableContentTypes: contentTypes))
         }
 
-<<<<<<< HEAD
-        return false
-    }
-
-    private class func contentTypeValidationError() -> NSError {
-        let failureReason = "Failed to validate response due to unacceptable content type"
-        let userInfo = [NSLocalizedFailureReasonErrorKey: failureReason]
-
-        return NSError(domain: NSURLErrorDomain, code: NSURLErrorCannotDecodeContentData, userInfo: userInfo)
-    }
-
-    private class func imageDataError() -> NSError {
-        let failureReason = "Failed to create a valid Image from the response data"
-        let userInfo = [NSLocalizedFailureReasonErrorKey: failureReason]
-
-        return NSError(domain: NSURLErrorDomain, code: NSURLErrorCannotDecodeRawData, userInfo: userInfo)
-=======
         guard DataRequest.acceptableImageContentTypes.contains(mimeType) else {
             let contentTypes = Array(DataRequest.acceptableImageContentTypes)
 
@@ -287,6 +213,5 @@
                 reason: .unacceptableContentType(acceptableContentTypes: contentTypes, responseContentType: mimeType)
             )
         }
->>>>>>> 5dc01c56
     }
 }