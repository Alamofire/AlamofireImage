--- conflicted
+++ resolved
@@ -72,15 +72,6 @@
     class ResponseHandler {
         let urlID: String
         let handlerID: String
-<<<<<<< HEAD
-        let request: Request
-        var operations: [(receiptID: String, filter: ImageFilter?, completion: CompletionHandler?)]
-
-        init(request: Request, handlerIdentifier: String, receiptID: String, filter: ImageFilter?, completion: CompletionHandler?) {
-            self.request = request
-            self.urlID = ImageDownloader.urlIdentifierForURLRequest(request.request!)
-            self.handlerID = handlerIdentifier
-=======
         let request: DataRequest
         var operations: [(receiptID: String, filter: ImageFilter?, completion: CompletionHandler?)]
 
@@ -94,7 +85,6 @@
             self.request = request
             self.urlID = ImageDownloader.urlIdentifier(for: request.request!)
             self.handlerID = handlerID
->>>>>>> 5dc01c56
             self.operations = [(receiptID: receiptID, filter: filter, completion: completion)]
         }
     }
@@ -117,16 +107,6 @@
     var queuedRequests: [Request] = []
     var responseHandlers: [String: ResponseHandler] = [:]
 
-<<<<<<< HEAD
-    private let synchronizationQueue: dispatch_queue_t = {
-        let name = String(format: "com.alamofire.imagedownloader.synchronizationqueue-%08x%08x", arc4random(), arc4random())
-        return dispatch_queue_create(name, DISPATCH_QUEUE_SERIAL)
-    }()
-
-    private let responseQueue: dispatch_queue_t = {
-        let name = String(format: "com.alamofire.imagedownloader.responsequeue-%08x%08x", arc4random(), arc4random())
-        return dispatch_queue_create(name, DISPATCH_QUEUE_CONCURRENT)
-=======
     private let synchronizationQueue: DispatchQueue = {
         let name = String(format: "org.alamofire.imagedownloader.synchronizationqueue-%08x%08x", arc4random(), arc4random())
         return DispatchQueue(label: name)
@@ -135,7 +115,6 @@
     private let responseQueue: DispatchQueue = {
         let name = String(format: "org.alamofire.imagedownloader.responsequeue-%08x%08x", arc4random(), arc4random())
         return DispatchQueue(label: name, attributes: .concurrent)
->>>>>>> 5dc01c56
     }()
 
     // MARK: - Initialization
@@ -143,21 +122,11 @@
     /// The default instance of `ImageDownloader` initialized with default values.
     public static let `default` = ImageDownloader()
 
-<<<<<<< HEAD
-    /**
-        Creates a default `NSURLSessionConfiguration` with common usage parameter values.
-
-        - returns: The default `NSURLSessionConfiguration` instance.
-    */
-    public class func defaultURLSessionConfiguration() -> NSURLSessionConfiguration {
-        let configuration = NSURLSessionConfiguration.defaultSessionConfiguration()
-=======
     /// Creates a default `URLSessionConfiguration` with common usage parameter values.
     ///
     /// - returns: The default `URLSessionConfiguration` instance.
     public class func defaultURLSessionConfiguration() -> URLSessionConfiguration {
         let configuration = URLSessionConfiguration.default
->>>>>>> 5dc01c56
 
         configuration.httpAdditionalHeaders = SessionManager.defaultHTTPHeaders
         configuration.httpShouldSetCookies = true
@@ -183,20 +152,6 @@
         )
     }
 
-<<<<<<< HEAD
-    /**
-        Initializes the `ImageDownloader` instance with the given configuration, download prioritization, maximum active
-        download count and image cache.
-
-        - parameter configuration:          The `NSURLSessionConfiguration` to use to create the underlying Alamofire
-                                            `Manager` instance.
-        - parameter downloadPrioritization: The download prioritization of the download queue. `.FIFO` by default.
-        - parameter maximumActiveDownloads: The maximum number of active downloads allowed at any given time.
-        - parameter imageCache:             The image cache used to store all downloaded images in.
-
-        - returns: The new `ImageDownloader` instance.
-    */
-=======
     /// Initializes the `ImageDownloader` instance with the given configuration, download prioritization, maximum active
     /// download count and image cache.
     ///
@@ -207,7 +162,6 @@
     /// - parameter imageCache:             The image cache used to store all downloaded images in.
     ///
     /// - returns: The new `ImageDownloader` instance.
->>>>>>> 5dc01c56
     public init(
         configuration: URLSessionConfiguration = ImageDownloader.defaultURLSessionConfiguration(),
         downloadPrioritization: DownloadPrioritization = .fifo,
@@ -272,38 +226,6 @@
 
     // MARK: - Download
 
-<<<<<<< HEAD
-    /**
-        Creates a download request using the internal Alamofire `Manager` instance for the specified URL request.
-
-        If the same download request is already in the queue or currently being downloaded, the filter and completion
-        handler are appended to the already existing request. Once the request completes, all filters and completion
-        handlers attached to the request are executed in the order they were added. Additionally, any filters attached
-        to the request with the same identifiers are only executed once. The resulting image is then passed into each
-        completion handler paired with the filter.
-
-        You should not attempt to directly cancel the `request` inside the request receipt since other callers may be
-        relying on the completion of that request. Instead, you should call `cancelRequestForRequestReceipt` with the
-        returned request receipt to allow the `ImageDownloader` to optimize the cancellation on behalf of all active
-        callers.
-
-        - parameter URLRequest:     The URL request.
-        - parameter receiptID:      The `identifier` for the `RequestReceipt` returned. Defaults to a new, randomly
-                                    generated UUID.
-        - parameter filter:         The image filter to apply to the image after the download is complete. Defaults
-                                    to `nil`.
-        - parameter progress:       The closure to be executed periodically during the lifecycle of the request.
-                                    Defaults to `nil`.
-        - parameter progressQueue:  The dispatch queue to call the progress closure on. Defaults to the main queue.
-        - parameter completion:     The closure called when the download request is complete. Defaults to `nil`.
-
-        - returns: The request receipt for the download request if available. `nil` if the image is stored in the image
-                   cache and the URL request cache policy allows the cache to be used.
-    */
-    public func downloadImage(
-        URLRequest URLRequest: URLRequestConvertible,
-        receiptID: String = NSUUID().UUIDString,
-=======
     /// Creates a download request using the internal Alamofire `SessionManager` instance for the specified URL request.
     ///
     /// If the same download request is already in the queue or currently being downloaded, the filter and completion
@@ -333,7 +255,6 @@
     public func download(
         _ urlRequest: URLRequestConvertible,
         receiptID: String = UUID().uuidString,
->>>>>>> 5dc01c56
         filter: ImageFilter? = nil,
         progress: ProgressHandler? = nil,
         progressQueue: DispatchQueue = DispatchQueue.main,
@@ -344,11 +265,7 @@
 
         synchronizationQueue.sync {
             // 1) Append the filter and completion handler to a pre-existing request if it already exists
-<<<<<<< HEAD
-            let urlID = ImageDownloader.urlIdentifierForURLRequest(URLRequest)
-=======
             let urlID = ImageDownloader.urlIdentifier(for: urlRequest)
->>>>>>> 5dc01c56
 
             if let responseHandler = self.responseHandlers[urlID] {
                 responseHandler.operations.append(receiptID: receiptID, filter: filter, completion: completion)
@@ -391,11 +308,7 @@
             }
 
             // Generate a unique handler id to check whether the active request has changed while downloading
-<<<<<<< HEAD
-            let handlerID = NSUUID().UUIDString
-=======
             let handlerID = UUID().uuidString
->>>>>>> 5dc01c56
 
             request.response(
                 queue: self.responseQueue,
@@ -409,19 +322,12 @@
                     }
 
                     // Early out if the request has changed out from under us
-<<<<<<< HEAD
-                    let handler = strongSelf.safelyFetchResponseHandlerWithURLIdentifier(urlID)
-                    guard handler?.handlerID == handlerID else { return }
-
-                    guard let responseHandler = strongSelf.safelyRemoveResponseHandlerWithURLIdentifier(urlID) else { return }
-=======
                     let handler = strongSelf.safelyFetchResponseHandler(withURLIdentifier: urlID)
                     guard handler?.handlerID == handlerID else { return }
 
                     guard let responseHandler = strongSelf.safelyRemoveResponseHandler(withURLIdentifier: urlID) else {
                         return
                     }
->>>>>>> 5dc01c56
 
                     switch response.result {
                     case .success(let image):
@@ -466,11 +372,7 @@
             // 4) Store the response handler for use when the request completes
             let responseHandler = ResponseHandler(
                 request: request,
-<<<<<<< HEAD
-                handlerIdentifier: handlerID,
-=======
                 handlerID: handlerID,
->>>>>>> 5dc01c56
                 receiptID: receiptID,
                 filter: filter,
                 completion: completion
@@ -530,34 +432,6 @@
         }
     }
 
-<<<<<<< HEAD
-    /**
-        Cancels the request in the receipt by removing the response handler and cancelling the request if necessary.
-
-        If the request is pending in the queue, it will be cancelled if no other response handlers are registered with
-        the request. If the request is currently executing or is already completed, the response handler is removed and
-        will not be called.
-
-        - parameter requestReceipt: The request receipt to cancel.
-    */
-    public func cancelRequestForRequestReceipt(requestReceipt: RequestReceipt) {
-        dispatch_sync(synchronizationQueue) {
-            let urlID = ImageDownloader.urlIdentifierForURLRequest(requestReceipt.request.request!)
-            guard let responseHandler = self.responseHandlers[urlID] else { return }
-
-            if let index = responseHandler.operations.indexOf({ $0.receiptID == requestReceipt.receiptID }) {
-                let operation = responseHandler.operations.removeAtIndex(index)
-
-                let response: Response<Image, NSError> = {
-                    let URLRequest = requestReceipt.request.request!
-                    let error: NSError = {
-                        let failureReason = "ImageDownloader cancelled URL request: \(URLRequest.URLString)"
-                        let userInfo = [NSLocalizedFailureReasonErrorKey: failureReason]
-                        return NSError(domain: NSURLErrorDomain, code: NSURLErrorCancelled, userInfo: userInfo)
-                    }()
-
-                    return Response(request: URLRequest, response: nil, data: nil, result: .Failure(error))
-=======
     /// Cancels the request in the receipt by removing the response handler and cancelling the request if necessary.
     ///
     /// If the request is pending in the queue, it will be cancelled if no other response handlers are registered with
@@ -578,7 +452,6 @@
                     let error = AFIError.requestCancelled
 
                     return DataResponse(request: urlRequest, response: nil, data: nil, result: .failure(error))
->>>>>>> 5dc01c56
                 }()
 
                 DispatchQueue.main.async { operation.completion?(response) }
@@ -586,47 +459,28 @@
 
             if responseHandler.operations.isEmpty && requestReceipt.request.task.state == .suspended {
                 requestReceipt.request.cancel()
-<<<<<<< HEAD
-                self.responseHandlers.removeValueForKey(urlID)
-=======
                 self.responseHandlers.removeValue(forKey: urlID)
->>>>>>> 5dc01c56
             }
         }
     }
 
     // MARK: - Internal - Thread-Safe Request Methods
 
-<<<<<<< HEAD
-    func safelyFetchResponseHandlerWithURLIdentifier(urlIdentifier: String) -> ResponseHandler? {
-        var responseHandler: ResponseHandler?
-
-        dispatch_sync(synchronizationQueue) {
-=======
     func safelyFetchResponseHandler(withURLIdentifier urlIdentifier: String) -> ResponseHandler? {
         var responseHandler: ResponseHandler?
 
         synchronizationQueue.sync {
->>>>>>> 5dc01c56
             responseHandler = self.responseHandlers[urlIdentifier]
         }
 
         return responseHandler
     }
 
-<<<<<<< HEAD
-    func safelyRemoveResponseHandlerWithURLIdentifier(urlIdentifier: String) -> ResponseHandler? {
-        var responseHandler: ResponseHandler?
-
-        dispatch_sync(synchronizationQueue) {
-            responseHandler = self.responseHandlers.removeValueForKey(urlIdentifier)
-=======
     func safelyRemoveResponseHandler(withURLIdentifier identifier: String) -> ResponseHandler? {
         var responseHandler: ResponseHandler?
 
         synchronizationQueue.sync {
             responseHandler = self.responseHandlers.removeValue(forKey: identifier)
->>>>>>> 5dc01c56
         }
 
         return responseHandler
@@ -684,12 +538,7 @@
         return activeRequestCount < maximumActiveDownloads
     }
 
-<<<<<<< HEAD
-    static func urlIdentifierForURLRequest(URLRequest: URLRequestConvertible) -> String {
-        return URLRequest.URLRequest.URLString
-=======
     static func urlIdentifier(for urlRequest: URLRequestConvertible) -> String {
         return urlRequest.urlRequest.urlString
->>>>>>> 5dc01c56
     }
 }