// ImageDownloader.swift
//
// Copyright (c) 2015-2016 Alamofire Software Foundation (http://alamofire.org/)
//
// Permission is hereby granted, free of charge, to any person obtaining a copy
// of this software and associated documentation files (the "Software"), to deal
// in the Software without restriction, including without limitation the rights
// to use, copy, modify, merge, publish, distribute, sublicense, and/or sell
// copies of the Software, and to permit persons to whom the Software is
// furnished to do so, subject to the following conditions:
//
// The above copyright notice and this permission notice shall be included in
// all copies or substantial portions of the Software.
//
// THE SOFTWARE IS PROVIDED "AS IS", WITHOUT WARRANTY OF ANY KIND, EXPRESS OR
// IMPLIED, INCLUDING BUT NOT LIMITED TO THE WARRANTIES OF MERCHANTABILITY,
// FITNESS FOR A PARTICULAR PURPOSE AND NONINFRINGEMENT. IN NO EVENT SHALL THE
// AUTHORS OR COPYRIGHT HOLDERS BE LIABLE FOR ANY CLAIM, DAMAGES OR OTHER
// LIABILITY, WHETHER IN AN ACTION OF CONTRACT, TORT OR OTHERWISE, ARISING FROM,
// OUT OF OR IN CONNECTION WITH THE SOFTWARE OR THE USE OR OTHER DEALINGS IN
// THE SOFTWARE.

import Alamofire
import Foundation

#if os(iOS) || os(tvOS) || os(watchOS)
import UIKit
#elseif os(OSX)
import Cocoa
#endif

/// The `RequestReceipt` is an object vended by the `ImageDownloader` when starting a download request. It can be used 
/// to cancel active requests running on the `ImageDownloader` session. As a general rule, image download requests 
/// should be cancelled using the `RequestReceipt` instead of calling `cancel` directly on the `request` itself. The 
/// `ImageDownloader` is optimized to handle duplicate request scenarios as well as pending versus active downloads.
public class RequestReceipt {
    /// The download request created by the `ImageDownloader`.
    public let request: Request

    /// The unique identifier for the image filters and completion handlers when duplicate requests are made.
    public let receiptID: String

    init(request: Request, receiptID: String) {
        self.request = request
        self.receiptID = receiptID
    }
}

/// The `ImageDownloader` class is responsible for downloading images in parallel on a prioritized queue. Incoming
/// downloads are added to the front or back of the queue depending on the download prioritization. Each downloaded 
/// image is cached in the underlying `NSURLCache` as well as the in-memory image cache that supports image filters. 
/// By default, any download request with a cached image equivalent in the image cache will automatically be served the
/// cached image representation. Additional advanced features include supporting multiple image filters and completion 
/// handlers for a single request.
public class ImageDownloader {
    /// The completion handler closure used when an image download completes.
    public typealias CompletionHandler = Response<Image, NSError> -> Void

    /// The progress handler closure called periodically during an image download .
    public typealias ProgressHandler = (Int64, Int64, Int64) -> Void

    /**
        Defines the order prioritization of incoming download requests being inserted into the queue.

        - FIFO: All incoming downloads are added to the back of the queue.
        - LIFO: All incoming downloads are added to the front of the queue.
    */
    public enum DownloadPrioritization {
        case FIFO, LIFO
    }

    class ResponseHandler {
        let identifier: String
        let request: Request
        var operations: [(id: String, filter: ImageFilter?, completion: CompletionHandler?)]

        init(request: Request, id: String, filter: ImageFilter?, completion: CompletionHandler?) {
            self.request = request
            self.identifier = ImageDownloader.identifierForURLRequest(request.request!)
            self.operations = [(id: id, filter: filter, completion: completion)]
        }
    }

    // MARK: - Properties

    /// The image cache used to store all downloaded images in.
    public let imageCache: ImageRequestCache?

    /// The credential used for authenticating each download request.
    public private(set) var credential: NSURLCredential?

    /// The underlying Alamofire `Manager` instance used to handle all download requests.
    public let sessionManager: Alamofire.Manager

    let downloadPrioritization: DownloadPrioritization
    let maximumActiveDownloads: Int

    var activeRequestCount = 0
    var queuedRequests: [Request] = []
    var responseHandlers: [String: ResponseHandler] = [:]

    private let synchronizationQueue: dispatch_queue_t = {
        let name = String(format: "com.alamofire.imagedownloader.synchronizationqueue-%08%08", arc4random(), arc4random())
        return dispatch_queue_create(name, DISPATCH_QUEUE_SERIAL)
    }()

    private let responseQueue: dispatch_queue_t = {
        let name = String(format: "com.alamofire.imagedownloader.responsequeue-%08%08", arc4random(), arc4random())
        return dispatch_queue_create(name, DISPATCH_QUEUE_CONCURRENT)
    }()

    // MARK: - Initialization

    /// The default instance of `ImageDownloader` initialized with default values.
    public static let defaultInstance = ImageDownloader()

    /**
        Creates a default `NSURLSessionConfiguration` with common usage parameter values.
    
        - returns: The default `NSURLSessionConfiguration` instance.
    */
    public class func defaultURLSessionConfiguration() -> NSURLSessionConfiguration {
        let configuration = NSURLSessionConfiguration.defaultSessionConfiguration()

        configuration.HTTPAdditionalHeaders = Manager.defaultHTTPHeaders
        configuration.HTTPShouldSetCookies = true
        configuration.HTTPShouldUsePipelining = false

        configuration.requestCachePolicy = .UseProtocolCachePolicy
        configuration.allowsCellularAccess = true
        configuration.timeoutIntervalForRequest = 60

        configuration.URLCache = ImageDownloader.defaultURLCache()

        return configuration
    }

    /**
        Creates a default `NSURLCache` with common usage parameter values.

        - returns: The default `NSURLCache` instance.
    */
    public class func defaultURLCache() -> NSURLCache {
        return NSURLCache(
            memoryCapacity: 20 * 1024 * 1024, // 20 MB
            diskCapacity: 150 * 1024 * 1024,  // 150 MB
            diskPath: "com.alamofire.imagedownloader"
        )
    }

    /**
        Initializes the `ImageDownloader` instance with the given configuration, download prioritization, maximum active 
        download count and image cache.

        - parameter configuration:          The `NSURLSessionConfiguration` to use to create the underlying Alamofire 
                                            `Manager` instance.
        - parameter downloadPrioritization: The download prioritization of the download queue. `.FIFO` by default.
        - parameter maximumActiveDownloads: The maximum number of active downloads allowed at any given time.
        - parameter imageCache:             The image cache used to store all downloaded images in.

        - returns: The new `ImageDownloader` instance.
    */
    public init(
        configuration: NSURLSessionConfiguration = ImageDownloader.defaultURLSessionConfiguration(),
        downloadPrioritization: DownloadPrioritization = .FIFO,
        maximumActiveDownloads: Int = 4,
        imageCache: ImageRequestCache? = AutoPurgingImageCache())
    {
        self.sessionManager = Alamofire.Manager(configuration: configuration)
        self.sessionManager.startRequestsImmediately = false

        self.downloadPrioritization = downloadPrioritization
        self.maximumActiveDownloads = maximumActiveDownloads
        self.imageCache = imageCache
    }

    /**
        Initializes the `ImageDownloader` instance with the given sesion manager, download prioritization, maximum
        active download count and image cache.

        - parameter sessionManager:         The Alamofire `Manager` instance to handle all download requests.
        - parameter downloadPrioritization: The download prioritization of the download queue. `.FIFO` by default.
        - parameter maximumActiveDownloads: The maximum number of active downloads allowed at any given time.
        - parameter imageCache:             The image cache used to store all downloaded images in.

        - returns: The new `ImageDownloader` instance.
    */
    public init(
        sessionManager: Manager,
        downloadPrioritization: DownloadPrioritization = .FIFO,
        maximumActiveDownloads: Int = 4,
        imageCache: ImageRequestCache? = AutoPurgingImageCache())
    {
        self.sessionManager = sessionManager
        self.sessionManager.startRequestsImmediately = false

        self.downloadPrioritization = downloadPrioritization
        self.maximumActiveDownloads = maximumActiveDownloads
        self.imageCache = imageCache
    }

    // MARK: - Authentication

    /**
        Associates an HTTP Basic Auth credential with all future download requests.

        - parameter user:        The user.
        - parameter password:    The password.
        - parameter persistence: The URL credential persistence. `.ForSession` by default.
    */
    public func addAuthentication(
        user user: String,
        password: String,
        persistence: NSURLCredentialPersistence = .ForSession)
    {
        let credential = NSURLCredential(user: user, password: password, persistence: persistence)
        addAuthentication(usingCredential: credential)
    }

    /**
        Associates the specified credential with all future download requests.

        - parameter credential: The credential.
    */
    public func addAuthentication(usingCredential credential: NSURLCredential) {
        dispatch_sync(synchronizationQueue) {
            self.credential = credential
        }
    }

    // MARK: - Download

    /**
        Creates a download request using the internal Alamofire `Manager` instance for the specified URL request.
    
<<<<<<< HEAD
        If the same download request is already in the queue or currently being downloaded, the completion handler is
        appended to the already existing request. Once the request completes, all completion handlers attached to the
        request are executed in the order they were added.

        - parameter URLRequest: The URL request.
        - parameter completion: The closure called when the download request is complete.

        - returns: The request receipt for the download request if available. `nil` if the image is stored in the image
                   cache and the URL request cache policy allows the cache to be used.
    */
    public func downloadImage(
        URLRequest URLRequest: URLRequestConvertible,
        progress: ProgressHandler? = nil,
        progressQueue: dispatch_queue_t = dispatch_get_main_queue(),
        completion: CompletionHandler?)
        -> RequestReceipt?
    {
        return downloadImage(
            URLRequest: URLRequest,
            receiptID: NSUUID().UUIDString,
            filter: nil,
            progress: progress,
            progressQueue: progressQueue,
            completion: completion
        )
    }

    /**
        Creates a download request using the internal Alamofire `Manager` instance for the specified URL request.

        If the same download request is already in the queue or currently being downloaded, the filter and completion 
        handler are appended to the already existing request. Once the request completes, all filters and completion 
=======
        If the same download request is already in the queue or currently being downloaded, the filter and completion
        handler are appended to the already existing request. Once the request completes, all filters and completion
>>>>>>> e754c086
        handlers attached to the request are executed in the order they were added. Additionally, any filters attached
        to the request with the same identifiers are only executed once. The resulting image is then passed into each
        completion handler paired with the filter.
    
        You should not attempt to directly cancel the `request` inside the request receipt since other callers may be
        relying on the completion of that request. Instead, you should call `cancelRequestForRequestReceipt` with the
        returned request receipt to allow the `ImageDownloader` to optimize the cancellation on behalf of all active
        callers.

        - parameter URLRequest: The URL request.
        - parameter filter      The image filter to apply to the image after the download is complete. Defaults to `nil`.
        - parameter completion: The closure called when the download request is complete.

        - returns: The request receipt for the download request if available. `nil` if the image is stored in the image
                   cache and the URL request cache policy allows the cache to be used.
    */
    public func downloadImage(
        URLRequest URLRequest: URLRequestConvertible,
<<<<<<< HEAD
        filter: ImageFilter?,
        progress: ProgressHandler? = nil,
        progressQueue: dispatch_queue_t = dispatch_get_main_queue(),
        completion: CompletionHandler?)
=======
        filter: ImageFilter? = nil,
        completion: CompletionHandler? = nil)
>>>>>>> e754c086
        -> RequestReceipt?
    {
        return downloadImage(
            URLRequest: URLRequest,
            receiptID: NSUUID().UUIDString,
            filter: filter,
            progress: progress,
            progressQueue: progressQueue,
            completion: completion
        )
    }
    
    func downloadImage(
        URLRequest URLRequest: URLRequestConvertible,
        receiptID: String,
        filter: ImageFilter?,
        progress: ProgressHandler?,
        progressQueue: dispatch_queue_t = dispatch_get_main_queue(),
        completion: CompletionHandler?)
        -> RequestReceipt?
    {
        var request: Request!

        dispatch_sync(synchronizationQueue) {
            // 1) Append the filter and completion handler to a pre-existing request if it already exists
            let identifier = ImageDownloader.identifierForURLRequest(URLRequest)

            if let responseHandler = self.responseHandlers[identifier] {
                responseHandler.operations.append(id: receiptID, filter: filter, completion: completion)
                request = responseHandler.request
                return
            }

            // 2) Attempt to load the image from the image cache if the cache policy allows it
            switch URLRequest.URLRequest.cachePolicy {
            case .UseProtocolCachePolicy, .ReturnCacheDataElseLoad, .ReturnCacheDataDontLoad:
                if let image = self.imageCache?.imageForRequest(
                    URLRequest.URLRequest,
                    withAdditionalIdentifier: filter?.identifier)
                {
                    dispatch_async(dispatch_get_main_queue()) {
                        let response = Response<Image, NSError>(
                            request: URLRequest.URLRequest,
                            response: nil,
                            data: nil,
                            result: .Success(image)
                        )

                        completion?(response)
                    }

                    return
                }
            default:
                break
            }

            // 3) Create the request and set up authentication, validation and response serialization
            request = self.sessionManager.request(URLRequest)

            if let credential = self.credential {
                request.authenticate(usingCredential: credential)
            }

            request.validate()
            request.progress() { bytesSent, totalBytesSent, totalExpectedBytes in
                dispatch_sync(progressQueue) {
                    progress?(bytesSent, totalBytesSent, totalExpectedBytes)
                }
            }
            request.response(
                queue: self.responseQueue,
                responseSerializer: Request.imageResponseSerializer(),
                completionHandler: { [weak self] response in
                    guard let strongSelf = self, let request = response.request else { return }

                    let responseHandler = strongSelf.safelyRemoveResponseHandlerWithIdentifier(identifier)

                    switch response.result {
                    case .Success(let image):
                        var filteredImages: [String: Image] = [:]

                        for (_, filter, completion) in responseHandler.operations {
                            var filteredImage: Image

                            if let filter = filter {
                                if let alreadyFilteredImage = filteredImages[filter.identifier] {
                                    filteredImage = alreadyFilteredImage
                                } else {
                                    filteredImage = filter.filter(image)
                                    filteredImages[filter.identifier] = filteredImage
                                }
                            } else {
                                filteredImage = image
                            }

                            strongSelf.imageCache?.addImage(
                                filteredImage,
                                forRequest: request,
                                withAdditionalIdentifier: filter?.identifier
                            )

                            dispatch_async(dispatch_get_main_queue()) {
                                let response = Response<Image, NSError>(
                                    request: response.request,
                                    response: response.response,
                                    data: response.data,
                                    result: .Success(filteredImage),
                                    timeline: response.timeline
                                )

                                completion?(response)
                            }
                        }
                    case .Failure:
                        for (_, _, completion) in responseHandler.operations {
                            dispatch_async(dispatch_get_main_queue()) { completion?(response) }
                        }
                    }

                    strongSelf.safelyDecrementActiveRequestCount()
                    strongSelf.safelyStartNextRequestIfNecessary()
                }
            )

            // 4) Store the response handler for use when the request completes
            let responseHandler = ResponseHandler(
                request: request,
                id: receiptID,
                filter: filter,
                completion: completion
            )

            self.responseHandlers[identifier] = responseHandler

            // 5) Either start the request or enqueue it depending on the current active request count
            if self.isActiveRequestCountBelowMaximumLimit() {
                self.startRequest(request)
            } else {
                self.enqueueRequest(request)
            }
        }

        if let request = request {
            return RequestReceipt(request: request, receiptID: receiptID)
        }

        return nil
    }

    /**
        Creates a download request using the internal Alamofire `Manager` instance for each specified URL request.

        For each request, if the same download request is already in the queue or currently being downloaded, the
        filter and completion handler are appended to the already existing request. Once the request completes, all
        filters and completion handlers attached to the request are executed in the order they were added.
        Additionally, any filters attached to the request with the same identifiers are only executed once. The
        resulting image is then passed into each completion handler paired with the filter.

        You should not attempt to directly cancel any of the `request`s inside the request receipts array since other
        callers may be relying on the completion of that request. Instead, you should call
        `cancelRequestForRequestReceipt` with the returned request receipt to allow the `ImageDownloader` to optimize
        the cancellation on behalf of all active callers.

        - parameter URLRequests: The URL requests.
        - parameter filter       The image filter to apply to the image after each download is complete.
        - parameter completion:  The closure called when each download request is complete.

        - returns: The request receipts for the download requests if available. If an image is stored in the image
                   cache and the URL request cache policy allows the cache to be used, a receipt will not be returned
                   for that request.
    */
    public func downloadImages(
        URLRequests URLRequests: [URLRequestConvertible],
        filter: ImageFilter? = nil,
        completion: CompletionHandler? = nil)
        -> [RequestReceipt]
    {
        return URLRequests.flatMap { downloadImage(URLRequest: $0, filter: filter, completion: completion) }
    }

    /**
        Cancels the request in the receipt by removing the response handler and cancelling the request if necessary.

        If the request is pending in the queue, it will be cancelled if no other response handlers are registered with
        the request. If the request is currently executing or is already completed, the response handler is removed and
        will not be called.

        - parameter requestReceipt: The request receipt to cancel.
    */
    public func cancelRequestForRequestReceipt(requestReceipt: RequestReceipt) {
        dispatch_sync(synchronizationQueue) {
            let identifier = ImageDownloader.identifierForURLRequest(requestReceipt.request.request!)
            guard let responseHandler = self.responseHandlers[identifier] else { return }

            if let index = responseHandler.operations.indexOf({ $0.id == requestReceipt.receiptID }) {
                let operation = responseHandler.operations.removeAtIndex(index)

                let response: Response<Image, NSError> = {
                    let URLRequest = requestReceipt.request.request!
                    let error: NSError = {
                        let failureReason = "ImageDownloader cancelled URL request: \(URLRequest.URLString)"
                        let userInfo = [NSLocalizedFailureReasonErrorKey: failureReason]
                        return NSError(domain: Error.Domain, code: NSURLErrorCancelled, userInfo: userInfo)
                    }()

                    return Response(request: URLRequest, response: nil, data: nil, result: .Failure(error))
                }()

                dispatch_async(dispatch_get_main_queue()) { operation.completion?(response) }
            }

            if responseHandler.operations.isEmpty && requestReceipt.request.task.state == .Suspended {
                requestReceipt.request.cancel()
            }
        }
    }

    // MARK: - Internal - Thread-Safe Request Methods

    func safelyRemoveResponseHandlerWithIdentifier(identifier: String) -> ResponseHandler {
        var responseHandler: ResponseHandler!

        dispatch_sync(synchronizationQueue) {
            responseHandler = self.responseHandlers.removeValueForKey(identifier)
        }

        return responseHandler
    }

    func safelyStartNextRequestIfNecessary() {
        dispatch_sync(synchronizationQueue) {
            guard self.isActiveRequestCountBelowMaximumLimit() else { return }

            while (!self.queuedRequests.isEmpty) {
                if let request = self.dequeueRequest() where request.task.state == .Suspended {
                    self.startRequest(request)
                    break
                }
            }
        }
    }

    func safelyDecrementActiveRequestCount() {
        dispatch_sync(self.synchronizationQueue) {
            if self.activeRequestCount > 0 {
                self.activeRequestCount -= 1
            }
        }
    }

    // MARK: - Internal - Non Thread-Safe Request Methods

    func startRequest(request: Request) {
        request.resume()
        activeRequestCount += 1
    }

    func enqueueRequest(request: Request) {
        switch downloadPrioritization {
        case .FIFO:
            queuedRequests.append(request)
        case .LIFO:
            queuedRequests.insert(request, atIndex: 0)
        }
    }

    func dequeueRequest() -> Request? {
        var request: Request?

        if !queuedRequests.isEmpty {
            request = queuedRequests.removeFirst()
        }

        return request
    }

    func isActiveRequestCountBelowMaximumLimit() -> Bool {
        return activeRequestCount < maximumActiveDownloads
    }

    static func identifierForURLRequest(URLRequest: URLRequestConvertible) -> String {
        return URLRequest.URLRequest.URLString
    }
}<|MERGE_RESOLUTION|>--- conflicted
+++ resolved
@@ -56,9 +56,6 @@
     /// The completion handler closure used when an image download completes.
     public typealias CompletionHandler = Response<Image, NSError> -> Void
 
-    /// The progress handler closure called periodically during an image download .
-    public typealias ProgressHandler = (Int64, Int64, Int64) -> Void
-
     /**
         Defines the order prioritization of incoming download requests being inserted into the queue.
 
@@ -233,43 +230,8 @@
     /**
         Creates a download request using the internal Alamofire `Manager` instance for the specified URL request.
     
-<<<<<<< HEAD
-        If the same download request is already in the queue or currently being downloaded, the completion handler is
-        appended to the already existing request. Once the request completes, all completion handlers attached to the
-        request are executed in the order they were added.
-
-        - parameter URLRequest: The URL request.
-        - parameter completion: The closure called when the download request is complete.
-
-        - returns: The request receipt for the download request if available. `nil` if the image is stored in the image
-                   cache and the URL request cache policy allows the cache to be used.
-    */
-    public func downloadImage(
-        URLRequest URLRequest: URLRequestConvertible,
-        progress: ProgressHandler? = nil,
-        progressQueue: dispatch_queue_t = dispatch_get_main_queue(),
-        completion: CompletionHandler?)
-        -> RequestReceipt?
-    {
-        return downloadImage(
-            URLRequest: URLRequest,
-            receiptID: NSUUID().UUIDString,
-            filter: nil,
-            progress: progress,
-            progressQueue: progressQueue,
-            completion: completion
-        )
-    }
-
-    /**
-        Creates a download request using the internal Alamofire `Manager` instance for the specified URL request.
-
-        If the same download request is already in the queue or currently being downloaded, the filter and completion 
-        handler are appended to the already existing request. Once the request completes, all filters and completion 
-=======
         If the same download request is already in the queue or currently being downloaded, the filter and completion
         handler are appended to the already existing request. Once the request completes, all filters and completion
->>>>>>> e754c086
         handlers attached to the request are executed in the order they were added. Additionally, any filters attached
         to the request with the same identifiers are only executed once. The resulting image is then passed into each
         completion handler paired with the filter.
@@ -288,33 +250,22 @@
     */
     public func downloadImage(
         URLRequest URLRequest: URLRequestConvertible,
-<<<<<<< HEAD
-        filter: ImageFilter?,
-        progress: ProgressHandler? = nil,
-        progressQueue: dispatch_queue_t = dispatch_get_main_queue(),
-        completion: CompletionHandler?)
-=======
         filter: ImageFilter? = nil,
         completion: CompletionHandler? = nil)
->>>>>>> e754c086
         -> RequestReceipt?
     {
         return downloadImage(
             URLRequest: URLRequest,
             receiptID: NSUUID().UUIDString,
             filter: filter,
-            progress: progress,
-            progressQueue: progressQueue,
             completion: completion
         )
     }
-    
+
     func downloadImage(
         URLRequest URLRequest: URLRequestConvertible,
         receiptID: String,
         filter: ImageFilter?,
-        progress: ProgressHandler?,
-        progressQueue: dispatch_queue_t = dispatch_get_main_queue(),
         completion: CompletionHandler?)
         -> RequestReceipt?
     {
@@ -362,11 +313,6 @@
             }
 
             request.validate()
-            request.progress() { bytesSent, totalBytesSent, totalExpectedBytes in
-                dispatch_sync(progressQueue) {
-                    progress?(bytesSent, totalBytesSent, totalExpectedBytes)
-                }
-            }
             request.response(
                 queue: self.responseQueue,
                 responseSerializer: Request.imageResponseSerializer(),
