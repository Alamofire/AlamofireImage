--- conflicted
+++ resolved
@@ -166,43 +166,6 @@
 
     // MARK: - Image Download
 
-<<<<<<< HEAD
-    /**
-        Asynchronously downloads an image from the specified URL, applies the specified image filter to the downloaded
-        image and sets it once finished while executing the image transition.
-
-        If the image is cached locally, the image is set immediately. Otherwise the specified placehoder image will be
-        set immediately, and then the remote image will be set once the image request is finished.
-
-        The `completion` closure is called after the image download and filtering are complete, but before the start of
-        the image transition. Please note it is no longer the responsibility of the `completion` closure to set the
-        image. It will be set automatically. If you require a second notification after the image transition completes,
-        use a `.Custom` image transition with a `completion` closure. The `.Custom` `completion` closure is called when
-        the image transition is finished.
-
-        - parameter URL:                        The URL used for the image request.
-        - parameter placeholderImage:           The image to be set initially until the image request finished. If
-                                                `nil`, the image view will not change its image until the image
-                                                request finishes. Defaults to `nil`.
-        - parameter filter:                     The image filter applied to the image after the image request is
-                                                finished. Defaults to `nil`.
-        - parameter progress:                   The closure to be executed periodically during the lifecycle of the
-                                                request. Defaults to `nil`.
-        - parameter progressQueue:              The dispatch queue to call the progress closure on. Defaults to the
-                                                main queue.
-        - parameter imageTransition:            The image transition animation applied to the image when set.
-                                                Defaults to `.None`.
-        - parameter runImageTransitionIfCached: Whether to run the image transition if the image is cached. Defaults
-                                                to `false`.
-        - parameter completion:                 A closure to be executed when the image request finishes. The closure
-                                                has no return value and takes three arguments: the original request,
-                                                the response from the server and the result containing either the
-                                                image or the error that occurred. If the image was returned from the
-                                                image cache, the response will be `nil`. Defaults to `nil`.
-    */
-    public func af_setImageWithURL(
-        URL: NSURL,
-=======
     /// Asynchronously downloads an image from the specified URL, applies the specified image filter to the downloaded
     /// image and sets it once finished while executing the image transition.
     ///
@@ -236,7 +199,6 @@
     ///                                         image cache, the response will be `nil`. Defaults to `nil`.
     public func af_setImage(
         withURL url: URL,
->>>>>>> 5dc01c56
         placeholderImage: UIImage? = nil,
         filter: ImageFilter? = nil,
         progress: ImageDownloader.ProgressHandler? = nil,
@@ -257,43 +219,6 @@
         )
     }
 
-<<<<<<< HEAD
-    /**
-        Asynchronously downloads an image from the specified URL Request, applies the specified image filter to the downloaded
-        image and sets it once finished while executing the image transition.
-
-        If the image is cached locally, the image is set immediately. Otherwise the specified placehoder image will be
-        set immediately, and then the remote image will be set once the image request is finished.
-
-        The `completion` closure is called after the image download and filtering are complete, but before the start of
-        the image transition. Please note it is no longer the responsibility of the `completion` closure to set the
-        image. It will be set automatically. If you require a second notification after the image transition completes,
-        use a `.Custom` image transition with a `completion` closure. The `.Custom` `completion` closure is called when
-        the image transition is finished.
-
-        - parameter URLRequest:                 The URL request.
-        - parameter placeholderImage:           The image to be set initially until the image request finished. If
-                                                `nil`, the image view will not change its image until the image
-                                                request finishes. Defaults to `nil`.
-        - parameter filter:                     The image filter applied to the image after the image request is
-                                                finished. Defaults to `nil`.
-        - parameter progress:                   The closure to be executed periodically during the lifecycle of the
-                                                request. Defaults to `nil`.
-        - parameter progressQueue:              The dispatch queue to call the progress closure on. Defaults to the
-                                                main queue.
-        - parameter imageTransition:            The image transition animation applied to the image when set.
-                                                Defaults to `.None`.
-        - parameter runImageTransitionIfCached: Whether to run the image transition if the image is cached. Defaults
-                                                to `false`.
-        - parameter completion:                 A closure to be executed when the image request finishes. The closure
-                                                has no return value and takes three arguments: the original request,
-                                                the response from the server and the result containing either the
-                                                image or the error that occurred. If the image was returned from the
-                                                image cache, the response will be `nil`. Defaults to `nil`.
-    */
-    public func af_setImageWithURLRequest(
-        URLRequest: URLRequestConvertible,
-=======
     /// Asynchronously downloads an image from the specified URL Request, applies the specified image filter to the downloaded
     /// image and sets it once finished while executing the image transition.
     ///
@@ -327,7 +252,6 @@
     ///                                         image cache, the response will be `nil`. Defaults to `nil`.
     public func af_setImage(
         withURLRequest urlRequest: URLRequestConvertible,
->>>>>>> 5dc01c56
         placeholderImage: UIImage? = nil,
         filter: ImageFilter? = nil,
         progress: ImageDownloader.ProgressHandler? = nil,
