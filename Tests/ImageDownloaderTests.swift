//
//  ImageDownloaderTests.swift
//
//  Copyright (c) 2015-2016 Alamofire Software Foundation (http://alamofire.org/)
//
//  Permission is hereby granted, free of charge, to any person obtaining a copy
//  of this software and associated documentation files (the "Software"), to deal
//  in the Software without restriction, including without limitation the rights
//  to use, copy, modify, merge, publish, distribute, sublicense, and/or sell
//  copies of the Software, and to permit persons to whom the Software is
//  furnished to do so, subject to the following conditions:
//
//  The above copyright notice and this permission notice shall be included in
//  all copies or substantial portions of the Software.
//
//  THE SOFTWARE IS PROVIDED "AS IS", WITHOUT WARRANTY OF ANY KIND, EXPRESS OR
//  IMPLIED, INCLUDING BUT NOT LIMITED TO THE WARRANTIES OF MERCHANTABILITY,
//  FITNESS FOR A PARTICULAR PURPOSE AND NONINFRINGEMENT. IN NO EVENT SHALL THE
//  AUTHORS OR COPYRIGHT HOLDERS BE LIABLE FOR ANY CLAIM, DAMAGES OR OTHER
//  LIABILITY, WHETHER IN AN ACTION OF CONTRACT, TORT OR OTHERWISE, ARISING FROM,
//  OUT OF OR IN CONNECTION WITH THE SOFTWARE OR THE USE OR OTHER DEALINGS IN
//  THE SOFTWARE.
//

@testable import Alamofire
@testable import AlamofireImage
import Foundation
import XCTest

private class ThreadCheckFilter: ImageFilter {
    var calledOnMainQueue = false

    init() {}

    var filter: (Image) -> Image {
        return { image in
            self.calledOnMainQueue = Thread.isMainThread
            return image
        }
    }
}

// MARK: -

#if os(iOS) || os(tvOS)

private class TestCircleFilter: ImageFilter {
    var filterOperationCompleted = false

    var filter: (Image) -> Image {
        return { image in
            self.filterOperationCompleted = true
            return image.af_imageRoundedIntoCircle()
        }
    }
}

#endif

// MARK: -

class ImageDownloaderTestCase: BaseTestCase {

    // MARK: - Setup and Teardown

    override func setUp() {
        super.setUp()
        ImageDownloader.defaultURLCache().removeAllCachedResponses()
    }

    // MARK: - Initialization Tests

    func testThatImageDownloaderSingletonCanBeInitialized() {
        // Given, When
        let downloader = ImageDownloader.default

        // Then
        XCTAssertNotNil(downloader, "downloader should not be nil")
    }

    func testThatImageDownloaderCanBeInitializedAndDeinitialized() {
        // Given
        var downloader: ImageDownloader? = ImageDownloader()

        // When
        downloader = nil

        // Then
        XCTAssertNil(downloader, "downloader should be nil")
    }

    func testThatImageDownloaderCanBeInitializedWithManagerInstanceAndDeinitialized() {
        // Given
        var downloader: ImageDownloader? = ImageDownloader(sessionManager: SessionManager())

        // When
        downloader = nil

        // Then
        XCTAssertNil(downloader, "downloader should be nil")
    }

    func testThatImageDownloaderCanBeInitializedAndDeinitializedWithActiveDownloads() {
        // Given
        let urlRequest = URLRequest(urlString: "https://httpbin.org/image/png", method: .get)
        var downloader: ImageDownloader? = ImageDownloader()

        // When
        let _ = downloader?.download(urlRequest) { _ in
            // No-op
        }

        downloader = nil

        // Then
        XCTAssertNil(downloader, "downloader should be nil")
    }

    // MARK: - Image Download Tests

    func testThatItCanDownloadAnImage() {
        // Given
        let downloader = ImageDownloader()
        let urlRequest = URLRequest(urlString: "https://httpbin.org/image/jpeg", method: .get)
        let expectation = self.expectation(description: "image download should succeed")

        var response: DataResponse<Image>?

        // When
        downloader.download(urlRequest) { closureResponse in
            response = closureResponse
            expectation.fulfill()
        }

        waitForExpectations(timeout: timeout, handler: nil)

        // Then
        XCTAssertNotNil(response?.request, "request should not be nil")
        XCTAssertNotNil(response?.response, "response should not be nil")
        XCTAssertNotNil(response?.result, "result should not be nil")
        XCTAssertTrue(response?.result.isSuccess ?? false, "result should be a success case")
    }

    func testThatItCanDownloadMultipleImagesSimultaneously() {
        // Given
        let downloader = ImageDownloader()

        let urlRequest1 = URLRequest(urlString: "https://httpbin.org/image/jpeg", method: .get)
        let urlRequest2 = URLRequest(urlString: "https://httpbin.org/image/png", method: .get)

        let expectation1 = expectation(description: "download 1 should succeed")
        let expectation2 = expectation(description: "download 2 should succeed")

        var result1: Result<Image>?
        var result2: Result<Image>?

        // When
        downloader.download(urlRequest1) { closureResponse in
            result1 = closureResponse.result
            expectation1.fulfill()
        }

        downloader.download(urlRequest2) { closureResponse in
            result2 = closureResponse.result
            expectation2.fulfill()
        }

        let activeRequestCount = downloader.activeRequestCount

        waitForExpectations(timeout: timeout, handler: nil)

        // Then
        XCTAssertEqual(activeRequestCount, 2, "active request count should be 2")

        XCTAssertNotNil(result1, "result 1 should not be nil")
        XCTAssertNotNil(result2, "result 2 should not be nil")

        XCTAssertTrue(result1?.isSuccess ?? false, "result 1 should be a success case")
        XCTAssertTrue(result2?.isSuccess ?? false, "result 2 should be a success case")
    }

    func testThatItCanEnqueueMultipleImages() {
        // Given
        let downloader = ImageDownloader()

        let urlRequest1 = URLRequest(urlString: "https://httpbin.org/image/jpeg", method: .get)
        let urlRequest2 = URLRequest(urlString: "https://httpbin.org/image/png", method: .get)

        let expectation = self.expectation(description: "both downloads should succeed")
        var completedDownloads = 0

        var results: [Result<Image>] = []

        // When
        downloader.download([urlRequest1, urlRequest2], filter: nil) { closureResponse in
            results.append(closureResponse.result)

            completedDownloads += 1
            if completedDownloads == 2 { expectation.fulfill() }
        }

        let activeRequestCount = downloader.activeRequestCount

        waitForExpectations(timeout: timeout, handler: nil)

        // Then
        XCTAssertEqual(activeRequestCount, 2, "active request count should be 2")

        XCTAssertTrue(results[0].isSuccess, "the first result should be a success case")
        XCTAssertTrue(results[1].isSuccess, "the second result should be a success case")
    }

    func testThatItDoesNotExceedTheMaximumActiveDownloadsLimit() {
        // Given
        let downloader = ImageDownloader(maximumActiveDownloads: 1)

        let urlRequest1 = URLRequest(urlString: "https://httpbin.org/image/jpeg", method: .get)
        let urlRequest2 = URLRequest(urlString: "https://httpbin.org/image/png", method: .get)

        // When
        let requestReceipt1 = downloader.download(urlRequest1) { _ in
            // No-op
        }

        let requestReceipt2 = downloader.download(urlRequest2) { _ in
            // No-op
        }

        let activeRequestCount = downloader.activeRequestCount
        requestReceipt1?.request.cancel()
        requestReceipt2?.request.cancel()

        // Then
        XCTAssertEqual(activeRequestCount, 1, "active request count should be 1")
    }

    func testThatItCallsTheCompletionHandlerEvenWhenDownloadFails() {
        // Given
        let downloader = ImageDownloader()
        let urlRequest = URLRequest(urlString: "https://httpbin.org/get", method: .get)
        let expectation = self.expectation(description: "download request should fail")

        var response: DataResponse<Image>?

        // When
        downloader.download(urlRequest) { closureResponse in
            response = closureResponse
            expectation.fulfill()
        }

        waitForExpectations(timeout: timeout, handler: nil)

        // Then
        XCTAssertNotNil(response?.request, "request should not be nil")
        XCTAssertNotNil(response?.response, "response should not be nil")
        XCTAssertTrue(response?.result.isFailure ?? false, "result should be a failure case")
    }

    func testThatItCanDownloadImagesWithDisabledURLCacheInSessionConfiguration() {
        // Given
        let downloader: ImageDownloader = {
            let configuration: URLSessionConfiguration = {
                let configuration = URLSessionConfiguration.default
                configuration.urlCache = nil

                return configuration
            }()

            let downloader = ImageDownloader(configuration: configuration)
            return downloader
        }()

        let urlRequest = URLRequest(urlString: "https://httpbin.org/image/jpeg", method: .get)
        let expectation = self.expectation(description: "image download should succeed")

        var response: DataResponse<Image>?

        // When
        downloader.download(urlRequest) { closureResponse in
            response = closureResponse
            expectation.fulfill()
        }

        waitForExpectations(timeout: timeout, handler: nil)

        // Then
        XCTAssertNotNil(response?.request, "request should not be nil")
        XCTAssertNotNil(response?.response, "response should not be nil")
        XCTAssertTrue(response?.result.isSuccess ?? false, "result should be a success case")
    }

#if os(iOS) || os(tvOS)

    // MARK: - Image Download Tests (iOS and tvOS Only)

    func testThatItCanDownloadImageAndApplyImageFilter() {
        // Given
        let downloader = ImageDownloader()
        let urlRequest = URLRequest(urlString: "https://httpbin.org/image/jpeg", method: .get)
        let scaledSize = CGSize(width: 100, height: 60)
        let filter = ScaledToSizeFilter(size: scaledSize)

        let expectation = self.expectation(description: "image download should succeed")

        var response: DataResponse<Image>?

        // When
        downloader.download(urlRequest, filter: filter) { closureResponse in
            response = closureResponse
            expectation.fulfill()
        }

        waitForExpectations(timeout: timeout, handler: nil)

        // Then
        XCTAssertNotNil(response?.request, "request should not be nil")
        XCTAssertNotNil(response?.response, "response should not be nil")
        XCTAssertTrue(response?.result.isSuccess ?? false, "result should be a success case")

        if let image = response?.result.value {
            XCTAssertEqual(image.size, scaledSize, "image size does not match expected value")
        }
    }

    func testThatItCanAppendFilterAndCompletionHandlerToExistingDownload() {
        // Given
        let downloader = ImageDownloader()

        let urlRequest1 = URLRequest(urlString: "https://httpbin.org/image/jpeg", method: .get)
        let urlRequest2 = URLRequest(urlString: "https://httpbin.org/image/jpeg", method: .get)

        let filter1 = ScaledToSizeFilter(size: CGSize(width: 50, height: 50))
        let filter2 = ScaledToSizeFilter(size: CGSize(width: 75, height: 75))

        let expectation1 = expectation(description: "download request 1 should succeed")
        let expectation2 = expectation(description: "download request 2 should succeed")

        var result1: Result<Image>?
        var result2: Result<Image>?

        // When
        let requestReceipt1 = downloader.download(urlRequest1, filter: filter1) { closureResponse in
            result1 = closureResponse.result
            expectation1.fulfill()
        }

        let requestReceipt2 = downloader.download(urlRequest2, filter: filter2) { closureResponse in
            result2 = closureResponse.result
            expectation2.fulfill()
        }

        waitForExpectations(timeout: timeout, handler: nil)

        // Then
        XCTAssertEqual(requestReceipt1?.request.task, requestReceipt2?.request.task, "request 1 and 2 should be equal")

        XCTAssertNotNil(result1, "result 1 should not be nil")
        XCTAssertNotNil(result2, "result 2 should not be nil")

        XCTAssertTrue(result1?.isSuccess ?? false, "result 1 should be a success case")
        XCTAssertTrue(result2?.isSuccess ?? false, "result 2 should be a success case")

        if let image = result1?.value {
            XCTAssertEqual(image.size, CGSize(width: 50, height: 50), "image size does not match expected value")
        }

        if let image = result2?.value {
            XCTAssertEqual(image.size, CGSize(width: 75, height: 75), "image size does not match expected value")
        }
    }

    func testThatDownloadsWithMultipleResponseHandlersOnlyRunDuplicateImageFiltersOnce() {
        // Given
        let downloader = ImageDownloader()

        let urlRequest1 = URLRequest(urlString: "https://httpbin.org/image/jpeg", method: .get)
        let urlRequest2 = URLRequest(urlString: "https://httpbin.org/image/jpeg", method: .get)

        let filter1 = TestCircleFilter()
        let filter2 = TestCircleFilter()

        let expectation1 = expectation(description: "download request 1 should succeed")
        let expectation2 = expectation(description: "download request 2 should succeed")

        var result1: Result<Image>?
        var result2: Result<Image>?

        // When
        let requestReceipt1 = downloader.download(urlRequest1, filter: filter1) { closureResponse in
            result1 = closureResponse.result
            expectation1.fulfill()
        }

        let requestReceipt2 = downloader.download(urlRequest2, filter: filter2) { closureResponse in
            result2 = closureResponse.result
            expectation2.fulfill()
        }

        waitForExpectations(timeout: timeout, handler: nil)

        // Then
        XCTAssertEqual(requestReceipt1?.request.task, requestReceipt2?.request.task, "tasks 1 and 2 should be equal")

        XCTAssertNotNil(result1, "result 1 should not be nil")
        XCTAssertNotNil(result2, "result 2 should not be nil")

        XCTAssertTrue(result1?.isSuccess ?? false, "result 1 should be a success case")
        XCTAssertTrue(result2?.isSuccess ?? false, "result 2 should be a success case")

        XCTAssertTrue(filter1.filterOperationCompleted, "the filter 1 filter operation completed flag should be true")
        XCTAssertFalse(filter2.filterOperationCompleted, "the filter 2 filter operation completed flag should be false")
    }

#endif

    // MARK: - Progress Closure Tests

    func testThatItCallsTheProgressHandlerOnTheMainQueueByDefault() {
        // Given
        let downloader = ImageDownloader()
        let urlRequest = URLRequest(urlString: "https://httpbin.org/image/jpeg", method: .get)

        let progressExpectation = expectation(description: "progress closure should be called")
        let completedExpectation = expectation(description: "download request should succeed")

        var progressCalled = false
        var calledOnMainQueue = false

        // When
        downloader.download(
            urlRequest,
            progress: { _ in
                if progressCalled == false {
                    progressCalled = true
                    calledOnMainQueue = Thread.isMainThread
                    progressExpectation.fulfill()
                }
            },
            completion: { _ in
                completedExpectation.fulfill()
            }
        )

        waitForExpectations(timeout: timeout, handler: nil)

        // Then
        XCTAssertTrue(calledOnMainQueue, "progress handler should be called on main queue")
    }

    func testThatItCallsTheProgressHandlerOnTheProgressQueue() {
        // Given
        let downloader = ImageDownloader()
        let urlRequest = URLRequest(urlString: "https://httpbin.org/image/jpeg", method: .get)

        let progressExpectation = expectation(description: "progress closure should be called")
        let completedExpectation = expectation(description: "download request should succeed")

        var progressCalled = false
        var calledOnExpectedQueue = false

<<<<<<< HEAD
        let expectedQueue = dispatch_get_global_queue(DISPATCH_QUEUE_PRIORITY_BACKGROUND, 0)

=======
>>>>>>> 5dc01c56
        // When
        downloader.download(
            urlRequest,
            progress: { _ in
                if progressCalled == false {
                    progressCalled = true
                    calledOnExpectedQueue = !Thread.isMainThread

                    progressExpectation.fulfill()
                }
            },
            progressQueue: DispatchQueue.global(qos: .utility),
            completion: { _ in
                completedExpectation.fulfill()
            }
        )

        waitForExpectations(timeout: timeout, handler: nil)

        // Then
        XCTAssertTrue(calledOnExpectedQueue, "progress handler should be called on expected queue")
    }

    // MARK: - Cancellation Tests

    func testThatCancellingDownloadCallsCompletionWithCancellationError() {
        // Given
        let downloader = ImageDownloader()
        let urlRequest = URLRequest(urlString: "https://httpbin.org/image/jpeg", method: .get)

        let expectation = self.expectation(description: "download request should succeed")

        var response: DataResponse<Image>?

        // When
        let requestReceipt = downloader.download(urlRequest) { closureResponse in
            response = closureResponse
            expectation.fulfill()
        }

        downloader.cancelRequest(with: requestReceipt!)

        waitForExpectations(timeout: timeout, handler: nil)

        // Then
        XCTAssertNotNil(response, "response should not be nil")
        XCTAssertNotNil(response?.request, "request should not be nil")
        XCTAssertNil(response?.response, "response should be nil")
        XCTAssertNil(response?.data, "data should be nil")
        XCTAssertTrue(response?.result.isFailure ?? false, "result should be a failure case")

<<<<<<< HEAD
        if let error = response?.result.error {
            XCTAssertEqual(error.domain, NSURLErrorDomain, "error domain should be NSURLErrorDomain")
            XCTAssertEqual(error.code, NSURLErrorCancelled, "error code should be cancelled")
=======
        if let error = response?.result.error as? AFIError {
            XCTAssertTrue(error.isRequestCancelledError)
        } else {
            XCTFail("error should not be nil")
>>>>>>> 5dc01c56
        }
    }

    func testThatCancellingDownloadWithMultipleResponseHandlersCancelsFirstYetAllowsSecondToComplete() {
        // Given
        let downloader = ImageDownloader()

        let urlRequest1 = URLRequest(urlString: "https://httpbin.org/image/jpeg", method: .get)
        let urlRequest2 = URLRequest(urlString: "https://httpbin.org/image/jpeg", method: .get)

        let expectation1 = expectation(description: "download request 1 should succeed")
        let expectation2 = expectation(description: "download request 2 should succeed")

        var response1: DataResponse<Image>?
        var response2: DataResponse<Image>?

        // When
        let requestReceipt1 = downloader.download(urlRequest1) { closureResponse in
            response1 = closureResponse
            expectation1.fulfill()
        }

        let requestReceipt2 = downloader.download(urlRequest2) { closureResponse in
            response2 = closureResponse
            expectation2.fulfill()
        }

        downloader.cancelRequest(with: requestReceipt1!)

        waitForExpectations(timeout: timeout, handler: nil)

        // Then
        XCTAssertEqual(requestReceipt1?.request.task, requestReceipt2?.request.task, "tasks 1 and 2 should be equal")

        XCTAssertNotNil(response1, "response 1 should not be nil")
        XCTAssertNotNil(response1?.request, "response 1 request should not be nil")
        XCTAssertNil(response1?.response, "response 1 response should be nil")
        XCTAssertNil(response1?.data, "response 1 data should be nil")
        XCTAssertTrue(response1?.result.isFailure ?? false, "response 1 result should be a failure case")

<<<<<<< HEAD
        if let error = response1?.result.error {
            XCTAssertEqual(error.domain, NSURLErrorDomain, "error domain should be NSURLErrorDomain")
            XCTAssertEqual(error.code, NSURLErrorCancelled, "error code should be cancelled")
=======
        if let error = response1?.result.error as? AFIError {
            XCTAssertTrue(error.isRequestCancelledError)
        } else {
            XCTFail("error should not be nil")
>>>>>>> 5dc01c56
        }

        XCTAssertNotNil(response2, "response 2 should not be nil")
        XCTAssertNotNil(response2?.request, "response 2 request should not be nil")
        XCTAssertNotNil(response2?.response, "response 2 response should not be nil")
        XCTAssertNotNil(response2?.data, "response 2 data should not be nil")
        XCTAssertTrue(response2?.result.isSuccess ?? false, "response 2 result should be a success case")
    }

    func testThatItCanDownloadAndCancelAndDownloadAgain() {
        // Given
        let downloader = ImageDownloader()

<<<<<<< HEAD
        let imageRequests: [NSURLRequest] = [
=======
        let imageRequests: [URLRequest] = [
>>>>>>> 5dc01c56
            "https://secure.gravatar.com/avatar/5a105e8b9d40e1329780d62ea2265d8a?d=identicon",
            "https://secure.gravatar.com/avatar/6a105e8b9d40e1329780d62ea2265d8a?d=identicon",
            "https://secure.gravatar.com/avatar/7a105e8b9d40e1329780d62ea2265d8a?d=identicon",
            "https://secure.gravatar.com/avatar/8a105e8b9d40e1329780d62ea2265d8a?d=identicon",
            "https://secure.gravatar.com/avatar/9a105e8b9d40e1329780d62ea2265d8a?d=identicon"
<<<<<<< HEAD
        ].map { NSURLRequest(URL: NSURL(string: $0)!) }

        var initialResults: [Result<Image, NSError>] = []
        var finalResults: [Result<Image, NSError>] = []

        // When
        for (index, imageRequest) in imageRequests.enumerate() {
            let expectation = expectationWithDescription("Download \(index) should be cancelled: \(imageRequest)")

            let receipt = downloader.downloadImage(URLRequest: imageRequest) { response in
                switch response.result {
                case .Success:
                    initialResults.append(response.result)
                    expectation.fulfill()
                case .Failure:
=======
        ].map { URLRequest(url: URL(string: $0)!) }

        var initialResults: [Result<Image>] = []
        var finalResults: [Result<Image>] = []

        // When
        for (index, imageRequest) in imageRequests.enumerated() {
            let expectation = self.expectation(description: "Download \(index) should be cancelled: \(imageRequest)")

            let receipt = downloader.download(imageRequest) { response in
                switch response.result {
                case .success:
                    initialResults.append(response.result)
                    expectation.fulfill()
                case .failure:
>>>>>>> 5dc01c56
                    initialResults.append(response.result)
                    expectation.fulfill()
                }
            }

            if let receipt = receipt {
<<<<<<< HEAD
                downloader.cancelRequestForRequestReceipt(receipt)
            }
        }

        for (index, imageRequest) in imageRequests.enumerate() {
            let expectation = expectationWithDescription("Download \(index) should complete: \(imageRequest)")

            downloader.downloadImage(URLRequest: imageRequest) { response in
                switch response.result {
                case .Success:
                    finalResults.append(response.result)
                    expectation.fulfill()
                case .Failure:
=======
                downloader.cancelRequest(with: receipt)
            }
        }

        for (index, imageRequest) in imageRequests.enumerated() {
            let expectation = self.expectation(description: "Download \(index) should complete: \(imageRequest)")

            downloader.download(imageRequest) { response in
                switch response.result {
                case .success:
                    finalResults.append(response.result)
                    expectation.fulfill()
                case .failure:
>>>>>>> 5dc01c56
                    finalResults.append(response.result)
                    expectation.fulfill()
                }
            }
        }

<<<<<<< HEAD
        waitForExpectationsWithTimeout(timeout, handler: nil)
=======
        waitForExpectations(timeout: timeout, handler: nil)
>>>>>>> 5dc01c56

        // Then
        XCTAssertEqual(initialResults.count, 5)
        XCTAssertEqual(finalResults.count, 5)

        for result in initialResults {
            XCTAssertTrue(result.isFailure)

<<<<<<< HEAD
            if case let .Failure(error) = result {
                XCTAssertEqual(error.domain, "com.alamofire.error")
                XCTAssertEqual(error.code, NSURLErrorCancelled)
=======
            if case let .failure(error) = result, let afiError = error as? AFIError {
                XCTAssertTrue(afiError.isRequestCancelledError)
            } else {
                XCTFail("error should not be nil")
>>>>>>> 5dc01c56
            }
        }

        for result in finalResults {
            XCTAssertTrue(result.isSuccess)
        }
    }

    // MARK: - Authentication Tests

    func testThatItDoesNotAttachAuthenticationCredentialToRequestIfItDoesNotExist() {
        // Given
        let downloader = ImageDownloader()
        let urlRequest = URLRequest(urlString: "https://httpbin.org/image/jpeg", method: .get)

        // When
        let requestReceipt = downloader.download(urlRequest) { _ in
            // No-op
        }

        let credential = requestReceipt?.request.delegate.credential
        requestReceipt?.request.cancel()

        // Then
        XCTAssertNil(credential, "credential should be nil")
    }

    func testThatItAttachsUsernamePasswordCredentialToRequestIfItExists() {
        // Given
        let downloader = ImageDownloader()
        let urlRequest = URLRequest(urlString: "https://httpbin.org/image/jpeg", method: .get)

        // When
        downloader.addAuthentication(user: "foo", password: "bar")

        let requestReceipt = downloader.download(urlRequest) { _ in
            // No-op
        }

        let credential = requestReceipt?.request.delegate.credential
        requestReceipt?.request.cancel()

        // Then
        XCTAssertNotNil(credential, "credential should not be nil")
    }

    func testThatItAttachsAuthenticationCredentialToRequestIfItExists() {
        // Given
        let downloader = ImageDownloader()
        let urlRequest = URLRequest(urlString: "https://httpbin.org/image/jpeg", method: .get)

        // When
        let credential = URLCredential(user: "foo", password: "bar", persistence: .forSession)
        downloader.addAuthentication(usingCredential: credential)

        let requestReceipt = downloader.download(urlRequest) { _ in
            // No-op
        }

        let requestCredential = requestReceipt?.request.delegate.credential
        requestReceipt?.request.cancel()

        // Then
        XCTAssertNotNil(requestCredential, "request credential should not be nil")
    }

    // MARK: - Threading Tests

    func testThatItAlwaysCallsTheCompletionHandlerOnTheMainQueue() {
        // Given
        let downloader = ImageDownloader()
        let urlRequest = URLRequest(urlString: "https://httpbin.org/image/jpeg", method: .get)

        let expectation = self.expectation(description: "download request should succeed")

        var calledOnMainQueue = false

        // When
        downloader.download(urlRequest) { _ in
            calledOnMainQueue = Thread.isMainThread
            expectation.fulfill()
        }

        waitForExpectations(timeout: timeout, handler: nil)

        // Then
        XCTAssertTrue(calledOnMainQueue, "completion handler should be called on main queue")
    }

    func testThatItNeverCallsTheImageFilterOnTheMainQueue() {
        // Given
        let downloader = ImageDownloader()
        let urlRequest = URLRequest(urlString: "https://httpbin.org/image/jpeg", method: .get)
        let filter = ThreadCheckFilter()

        let expectation = self.expectation(description: "download request should succeed")

        // When
        downloader.download(urlRequest, filter: filter) { _ in
            expectation.fulfill()
        }

        waitForExpectations(timeout: timeout, handler: nil)

        // Then
        XCTAssertFalse(filter.calledOnMainQueue, "filter should not be called on main queue")
    }

    // MARK: - Image Caching Tests

    func testThatCachedImageIsReturnedIfAllowedByCachePolicy() {
        // Given
        let downloader = ImageDownloader()
        let urlRequest1 = URLRequest(urlString: "https://httpbin.org/image/jpeg", method: .get)

        let expectation1 = expectation(description: "image download should succeed")

        // When
        let requestReceipt1 = downloader.download(urlRequest1) { _ in
            expectation1.fulfill()
        }

        waitForExpectations(timeout: timeout, handler: nil)

        var urlRequest2 = URLRequest(urlString: "https://httpbin.org/image/jpeg", method: .get)
        urlRequest2.cachePolicy = .returnCacheDataElseLoad

        let expectation2 = expectation(description: "image download should succeed")

        let requestReceipt2 = downloader.download(urlRequest2) { _ in
            expectation2.fulfill()
        }

        waitForExpectations(timeout: timeout, handler: nil)

        // Then
        XCTAssertNotNil(requestReceipt1, "request receipt 1 should not be nil")
        XCTAssertNil(requestReceipt2, "request receipt 2 should be nil")
    }

    func testThatCachedImageIsNotReturnedIfNotAllowedByCachePolicy() {
        // Given
        let downloader = ImageDownloader()
        let urlRequest1 = URLRequest(urlString: "https://httpbin.org/image/jpeg", method: .get)

        let expectation1 = expectation(description: "image download should succeed")

        // When
        let requestReceipt1 = downloader.download(urlRequest1) { _ in
            expectation1.fulfill()
        }

        waitForExpectations(timeout: timeout, handler: nil)

        var urlRequest2 = URLRequest(urlString: "https://httpbin.org/image/jpeg", method: .get)
        urlRequest2.cachePolicy = .reloadIgnoringLocalCacheData

        let expectation2 = expectation(description: "image download should succeed")

        let requestReceipt2 = downloader.download(urlRequest2) { _ in
            expectation2.fulfill()
        }

        waitForExpectations(timeout: timeout, handler: nil)

        // Then
        XCTAssertNotNil(requestReceipt1, "request receipt 1 should not be nil")
        XCTAssertNotNil(requestReceipt2, "request receipt 2 should not be nil")
    }

    func testThatItCanDownloadImagesWhenNoImageCacheIsAvailable() {
        // Given
        let downloader = ImageDownloader(imageCache: nil)
        let urlRequest = URLRequest(urlString: "https://httpbin.org/image/jpeg", method: .get)
        let expectation = self.expectation(description: "image download should succeed")

        var response: DataResponse<Image>?

        // When
        downloader.download(urlRequest) { closureResponse in
            response = closureResponse
            expectation.fulfill()
        }

        waitForExpectations(timeout: timeout, handler: nil)

        // Then
        XCTAssertNotNil(response?.request, "request should not be nil")
        XCTAssertNotNil(response?.response, "response should not be nil")
        XCTAssertTrue(response?.result.isSuccess ?? false, "result should be a success case")
    }

    func testThatItAutomaticallyCachesDownloadedImageIfCacheIsAvailable() {
        // Given
        let downloader = ImageDownloader()
        let urlRequest = URLRequest(urlString: "https://httpbin.org/image/jpeg", method: .get)

        let expectation1 = expectation(description: "image download should succeed")

        var result1: Result<Image>?
        var result2: Result<Image>?

        // When
        let requestReceipt1 = downloader.download(urlRequest) { closureResponse in
            result1 = closureResponse.result
            expectation1.fulfill()
        }

        waitForExpectations(timeout: timeout, handler: nil)

        let expectation2 = expectation(description: "image download should succeed")

        let requestReceipt2 = downloader.download(urlRequest) { closureResponse in
            result2 = closureResponse.result
            expectation2.fulfill()
        }

        waitForExpectations(timeout: timeout, handler: nil)

        // Then
        XCTAssertNotNil(requestReceipt1, "request receipt 1 should not be nil")
        XCTAssertNil(requestReceipt2, "request receipt 2 should be nil")

        XCTAssertNotNil(result1, "result 1 should not be nil")
        XCTAssertNotNil(result2, "result 2 should not be nil")

        XCTAssertTrue(result1?.isSuccess ?? false, "result 1 should be a success case")
        XCTAssertTrue(result2?.isSuccess ?? false, "result 2 should be a success case")

        if let image1 = result1?.value, let image2 = result2?.value {
            XCTAssertEqual(image1, image2, "images 1 and 2 should be equal")
        }
    }

#if os(iOS) || os(tvOS)

    func testThatFilteredImageIsStoredInCacheIfCacheIsAvailable() {
        // Given
        let downloader = ImageDownloader()
        let urlRequest = URLRequest(urlString: "https://httpbin.org/image/jpeg", method: .get)
        let size  = CGSize(width: 20, height: 20)
        let filter = ScaledToSizeFilter(size: size)

        let expectation1 = expectation(description: "image download should succeed")

        var result1: Result<Image>?
        var result2: Result<Image>?

        // When
        let requestReceipt1 = downloader.download(urlRequest, filter: filter) { closureResponse in
            result1 = closureResponse.result
            expectation1.fulfill()
        }

        waitForExpectations(timeout: timeout, handler: nil)

        let expectation2 = expectation(description: "image download should succeed")

        let requestReceipt2 = downloader.download(urlRequest, filter: filter) { closureResponse in
            result2 = closureResponse.result
            expectation2.fulfill()
        }

        waitForExpectations(timeout: timeout, handler: nil)

        // Then
        XCTAssertNotNil(requestReceipt1, "request receipt 1 should not be nil")
        XCTAssertNil(requestReceipt2, "request receipt 2 should be nil")

        XCTAssertNotNil(result1, "result 1 should not be nil")
        XCTAssertNotNil(result2, "result 2 should not be nil")

        XCTAssertTrue(result1?.isSuccess ?? false, "result 1 should be a success case")
        XCTAssertTrue(result2?.isSuccess ?? false, "result 2 should be a success case")

        if let image1 = result1?.value, let image2 = result2?.value {
            XCTAssertEqual(image1, image2, "images 1 and 2 should be equal")
            XCTAssertEqual(image1.size, size, "image size should match expected size")
            XCTAssertEqual(image2.size, size, "image size should match expected size")
        } else {
            XCTFail("images should not be nil")
        }
    }

#endif

    // MARK: - Internal Logic Tests

    func testThatStartingRequestIncrementsActiveRequestCount() {
        // Given
        let downloader = ImageDownloader()
        let urlRequest = URLRequest(urlString: "https://httpbin.org/image/jpeg", method: .get)
        let request = downloader.sessionManager.request(urlRequest)

        // When
        let activeRequestCountBefore = downloader.activeRequestCount
        downloader.start(request)
        let activeRequestCountAfter = downloader.activeRequestCount

        request.cancel()

        // Then
        XCTAssertEqual(activeRequestCountBefore, 0, "active request count before should be 0")
        XCTAssertEqual(activeRequestCountAfter, 1, "active request count after should be 1")
    }

    func testThatEnqueueRequestInsertsRequestAtTheBackOfTheQueueWithFIFODownloadPrioritization() {
        // Given
        let downloader = ImageDownloader()

        let urlRequest1 = URLRequest(urlString: "https://httpbin.org/image/jpeg", method: .get)
        let urlRequest2 = URLRequest(urlString: "https://httpbin.org/image/png", method: .get)

        let request1 = downloader.sessionManager.request(urlRequest1)
        let request2 = downloader.sessionManager.request(urlRequest2)

        // When
        downloader.enqueue(request1)
        downloader.enqueue(request2)

        let queuedRequests = downloader.queuedRequests

        // Then
        XCTAssertEqual(queuedRequests.count, 2, "queued requests count should be 1")
        XCTAssertEqual(queuedRequests[0].task, request1.task, "first queued request should be request 1")
        XCTAssertEqual(queuedRequests[1].task, request2.task, "second queued request should be request 2")
    }

    func testThatEnqueueRequestInsertsRequestAtTheFrontOfTheQueueWithLIFODownloadPrioritization() {
        // Given
        let downloader = ImageDownloader(downloadPrioritization: .lifo)

        let urlRequest1 = URLRequest(urlString: "https://httpbin.org/image/jpeg", method: .get)
        let urlRequest2 = URLRequest(urlString: "https://httpbin.org/image/png", method: .get)

        let request1 = downloader.sessionManager.request(urlRequest1)
        let request2 = downloader.sessionManager.request(urlRequest2)

        // When
        downloader.enqueue(request1)
        downloader.enqueue(request2)

        let queuedRequests = downloader.queuedRequests

        // Then
        XCTAssertEqual(queuedRequests.count, 2, "queued requests count should be 1")
        XCTAssertEqual(queuedRequests[0].task, request2.task, "first queued request should be request 2")
        XCTAssertEqual(queuedRequests[1].task, request1.task, "second queued request should be request 1")
    }

    func testThatDequeueRequestAlwaysRemovesRequestFromTheFrontOfTheQueue() {
        // Given
        let downloader = ImageDownloader(downloadPrioritization: .fifo)

        let urlRequest1 = URLRequest(urlString: "https://httpbin.org/image/jpeg", method: .get)
        let urlRequest2 = URLRequest(urlString: "https://httpbin.org/image/png", method: .get)

        let request1 = downloader.sessionManager.request(urlRequest1)
        let request2 = downloader.sessionManager.request(urlRequest2)

        // When
        downloader.enqueue(request1)
        downloader.enqueue(request2)
        downloader.dequeue()

        let queuedRequests = downloader.queuedRequests

        // Then
        XCTAssertEqual(queuedRequests.count, 1, "queued requests count should be 1")
        XCTAssertEqual(queuedRequests[0].task, request2.task, "queued request should be request 2")
    }
}<|MERGE_RESOLUTION|>--- conflicted
+++ resolved
@@ -458,11 +458,6 @@
         var progressCalled = false
         var calledOnExpectedQueue = false
 
-<<<<<<< HEAD
-        let expectedQueue = dispatch_get_global_queue(DISPATCH_QUEUE_PRIORITY_BACKGROUND, 0)
-
-=======
->>>>>>> 5dc01c56
         // When
         downloader.download(
             urlRequest,
@@ -514,16 +509,10 @@
         XCTAssertNil(response?.data, "data should be nil")
         XCTAssertTrue(response?.result.isFailure ?? false, "result should be a failure case")
 
-<<<<<<< HEAD
-        if let error = response?.result.error {
-            XCTAssertEqual(error.domain, NSURLErrorDomain, "error domain should be NSURLErrorDomain")
-            XCTAssertEqual(error.code, NSURLErrorCancelled, "error code should be cancelled")
-=======
         if let error = response?.result.error as? AFIError {
             XCTAssertTrue(error.isRequestCancelledError)
         } else {
             XCTFail("error should not be nil")
->>>>>>> 5dc01c56
         }
     }
 
@@ -564,16 +553,10 @@
         XCTAssertNil(response1?.data, "response 1 data should be nil")
         XCTAssertTrue(response1?.result.isFailure ?? false, "response 1 result should be a failure case")
 
-<<<<<<< HEAD
-        if let error = response1?.result.error {
-            XCTAssertEqual(error.domain, NSURLErrorDomain, "error domain should be NSURLErrorDomain")
-            XCTAssertEqual(error.code, NSURLErrorCancelled, "error code should be cancelled")
-=======
         if let error = response1?.result.error as? AFIError {
             XCTAssertTrue(error.isRequestCancelledError)
         } else {
             XCTFail("error should not be nil")
->>>>>>> 5dc01c56
         }
 
         XCTAssertNotNil(response2, "response 2 should not be nil")
@@ -587,33 +570,12 @@
         // Given
         let downloader = ImageDownloader()
 
-<<<<<<< HEAD
-        let imageRequests: [NSURLRequest] = [
-=======
         let imageRequests: [URLRequest] = [
->>>>>>> 5dc01c56
             "https://secure.gravatar.com/avatar/5a105e8b9d40e1329780d62ea2265d8a?d=identicon",
             "https://secure.gravatar.com/avatar/6a105e8b9d40e1329780d62ea2265d8a?d=identicon",
             "https://secure.gravatar.com/avatar/7a105e8b9d40e1329780d62ea2265d8a?d=identicon",
             "https://secure.gravatar.com/avatar/8a105e8b9d40e1329780d62ea2265d8a?d=identicon",
             "https://secure.gravatar.com/avatar/9a105e8b9d40e1329780d62ea2265d8a?d=identicon"
-<<<<<<< HEAD
-        ].map { NSURLRequest(URL: NSURL(string: $0)!) }
-
-        var initialResults: [Result<Image, NSError>] = []
-        var finalResults: [Result<Image, NSError>] = []
-
-        // When
-        for (index, imageRequest) in imageRequests.enumerate() {
-            let expectation = expectationWithDescription("Download \(index) should be cancelled: \(imageRequest)")
-
-            let receipt = downloader.downloadImage(URLRequest: imageRequest) { response in
-                switch response.result {
-                case .Success:
-                    initialResults.append(response.result)
-                    expectation.fulfill()
-                case .Failure:
-=======
         ].map { URLRequest(url: URL(string: $0)!) }
 
         var initialResults: [Result<Image>] = []
@@ -629,28 +591,12 @@
                     initialResults.append(response.result)
                     expectation.fulfill()
                 case .failure:
->>>>>>> 5dc01c56
                     initialResults.append(response.result)
                     expectation.fulfill()
                 }
             }
 
             if let receipt = receipt {
-<<<<<<< HEAD
-                downloader.cancelRequestForRequestReceipt(receipt)
-            }
-        }
-
-        for (index, imageRequest) in imageRequests.enumerate() {
-            let expectation = expectationWithDescription("Download \(index) should complete: \(imageRequest)")
-
-            downloader.downloadImage(URLRequest: imageRequest) { response in
-                switch response.result {
-                case .Success:
-                    finalResults.append(response.result)
-                    expectation.fulfill()
-                case .Failure:
-=======
                 downloader.cancelRequest(with: receipt)
             }
         }
@@ -664,18 +610,13 @@
                     finalResults.append(response.result)
                     expectation.fulfill()
                 case .failure:
->>>>>>> 5dc01c56
                     finalResults.append(response.result)
                     expectation.fulfill()
                 }
             }
         }
 
-<<<<<<< HEAD
-        waitForExpectationsWithTimeout(timeout, handler: nil)
-=======
-        waitForExpectations(timeout: timeout, handler: nil)
->>>>>>> 5dc01c56
+        waitForExpectations(timeout: timeout, handler: nil)
 
         // Then
         XCTAssertEqual(initialResults.count, 5)
@@ -684,16 +625,10 @@
         for result in initialResults {
             XCTAssertTrue(result.isFailure)
 
-<<<<<<< HEAD
-            if case let .Failure(error) = result {
-                XCTAssertEqual(error.domain, "com.alamofire.error")
-                XCTAssertEqual(error.code, NSURLErrorCancelled)
-=======
             if case let .failure(error) = result, let afiError = error as? AFIError {
                 XCTAssertTrue(afiError.isRequestCancelledError)
             } else {
                 XCTFail("error should not be nil")
->>>>>>> 5dc01c56
             }
         }
 
