//
//  UIButtonTests.swift
//
//  Copyright (c) 2015-2016 Alamofire Software Foundation (http://alamofire.org/)
//
//  Permission is hereby granted, free of charge, to any person obtaining a copy
//  of this software and associated documentation files (the "Software"), to deal
//  in the Software without restriction, including without limitation the rights
//  to use, copy, modify, merge, publish, distribute, sublicense, and/or sell
//  copies of the Software, and to permit persons to whom the Software is
//  furnished to do so, subject to the following conditions:
//
//  The above copyright notice and this permission notice shall be included in
//  all copies or substantial portions of the Software.
//
//  THE SOFTWARE IS PROVIDED "AS IS", WITHOUT WARRANTY OF ANY KIND, EXPRESS OR
//  IMPLIED, INCLUDING BUT NOT LIMITED TO THE WARRANTIES OF MERCHANTABILITY,
//  FITNESS FOR A PARTICULAR PURPOSE AND NONINFRINGEMENT. IN NO EVENT SHALL THE
//  AUTHORS OR COPYRIGHT HOLDERS BE LIABLE FOR ANY CLAIM, DAMAGES OR OTHER
//  LIABILITY, WHETHER IN AN ACTION OF CONTRACT, TORT OR OTHERWISE, ARISING FROM,
//  OUT OF OR IN CONNECTION WITH THE SOFTWARE OR THE USE OR OTHER DEALINGS IN
//  THE SOFTWARE.
//

@testable import Alamofire
@testable import AlamofireImage
import UIKit
import XCTest

private class TestButton: UIButton {
    var imageObserver: ((Void) -> Void)?

    required init(imageObserver: ((Void) -> Void)? = nil) {
        self.imageObserver = imageObserver
        super.init(frame: CGRect.zero)
    }

    required init?(coder aDecoder: NSCoder) {
        fatalError("init(coder:) has not been implemented")
    }

    override func setBackgroundImage(_ image: UIImage?, for state: UIControlState) {
        super.setBackgroundImage(image, for: state)
        imageObserver?()
    }

    override func setImage(_ image: UIImage?, for state: UIControlState) {
        super.setImage(image, for: state)
        imageObserver?()
    }
}

// MARK: -

extension NSURL {
    private var absoluteStringUnwrapped: String {
        #if swift(>=2.3)
            return absoluteString!
        #else
            return absoluteString
        #endif
    }
}

// MARK: -

class UIButtonTests: BaseTestCase {
    let url = URL(string: "https://httpbin.org/image/jpeg")!

    // MARK: - Setup and Teardown

    override func setUp() {
        super.setUp()

        ImageDownloader.defaultURLCache().removeAllCachedResponses()
        ImageDownloader.default.imageCache?.removeAllImages()
        UIButton.af_sharedImageDownloader = ImageDownloader.default
    }

    // MARK: - Image Download

    func testThatImageCanBeDownloadedFromURL() {
        // Given
        let expectation = self.expectation(description: "image should download successfully")
        var imageDownloadComplete = false

        let button = TestButton {
            imageDownloadComplete = true
            expectation.fulfill()
        }

        // When
        button.af_setImage(for: [], url: url)
        waitForExpectations(timeout: timeout, handler: nil)

        // Then
        XCTAssertTrue(imageDownloadComplete)
    }

    func testThatBackgroundImageCanBeDownloadedFromURL() {
        // Given
        let expectation = self.expectation(description: "background image should download successfully")
        var backgroundImageDownloadComplete = false

        let button = TestButton {
            backgroundImageDownloadComplete = true
            expectation.fulfill()
        }

        // When
        button.af_setBackgroundImage(for: [], url: url)
        waitForExpectations(timeout: timeout, handler: nil)

        // Then
        XCTAssertTrue(backgroundImageDownloadComplete)
    }

    func testThatImageCanBeCancelledAndDownloadedFromURL () {
        // Given
        let expectation = self.expectation(description: "image should cancel and download successfully")
        let button = UIButton()
        var result: Result<UIImage>?

        // When
        button.af_setImage(for: [], url: url)
        button.af_cancelImageRequest(for: [])
        button.af_setImage(
            for: [],
            urlRequest: URLRequest(url: url),
            placeholderImage: nil,
            completion: { response in
                result = response.result
                expectation.fulfill()
            }
        )

        // Then
        waitForExpectations(timeout: timeout, handler: nil)
        XCTAssertNotNil(result?.value)
    }

    func testThatBackgroundImageCanBeCancelledAndDownloadedFromURL () {
        // Given
        let expectation = self.expectation(description: "background image should cancel and download successfully")
        let button = UIButton()
        var result: Result<UIImage>?

        // When
        button.af_setBackgroundImage(for: [], url: url)
        button.af_cancelBackgroundImageRequest(for: [])
        button.af_setBackgroundImage(
            for: [],
            urlRequest: URLRequest(url: url),
            placeholderImage: nil,
            completion: { response in
                result = response.result
                expectation.fulfill()
            }
        )

        waitForExpectations(timeout: timeout, handler: nil)

        // Then
        XCTAssertNotNil(result?.value)
    }

    func testThatActiveImageRequestReceiptIsNilAfterImageDownloadCompletes() {
        // Given
        let expectation = self.expectation(description: "image should download successfully")
        var imageDownloadComplete = false

        let button = TestButton {
            imageDownloadComplete = true
            expectation.fulfill()
        }

        // When
        button.af_setImage(for: [], url: url)
        waitForExpectations(timeout: timeout, handler: nil)

        // Then
        XCTAssertTrue(imageDownloadComplete)
        XCTAssertNil(button.backgroundImageRequestReceipt(for: []))
    }

    func testThatActiveBackgroundImageRequestReceiptIsNilAfterImageDownloadCompletes() {
        // Given
        let expectation = self.expectation(description: "background image should download successfully")
        var backgroundImageDownloadComplete = false

        let button = TestButton {
            backgroundImageDownloadComplete = true
            expectation.fulfill()
        }

        // When
        button.af_setBackgroundImage(for: [], url: url)
        waitForExpectations(timeout: timeout, handler: nil)

        // Then
        XCTAssertTrue(backgroundImageDownloadComplete)
        XCTAssertNil(button.backgroundImageRequestReceipt(for: []))
    }

    func testThatMultipleImageRequestReceiptStatesCanBeDownloadedInParallel() {
        // Given
        let button = TestButton()
<<<<<<< HEAD
        var URL = self.URL
=======
        var url = self.url
>>>>>>> 5dc01c56

        // When
        let expectation1 = expectation(description: "background image should download successfully")
        var normalStateImageDownloadComplete = false
<<<<<<< HEAD
        button.af_setImageForState(.Normal, URL: URL)
=======
        button.af_setImage(for: [], url: url)
>>>>>>> 5dc01c56
        button.imageObserver = {
            normalStateImageDownloadComplete = true
            expectation1.fulfill()
        }

        waitForExpectations(timeout: timeout, handler: nil)

        let expectation2 = expectation(description: "background image should download successfully")
        var selectedStateImageDownloadComplete = false
<<<<<<< HEAD
        URL = NSURL(string: "https://httpbin.org/image/jpeg?random=\(arc4random())")!

        button.af_setImageForState(.Selected, URL: URL)
=======
        url = URL(string: "https://httpbin.org/image/jpeg?random=\(arc4random())")!

        button.af_setImage(for: [.selected], url: url)
>>>>>>> 5dc01c56
        button.imageObserver = {
            selectedStateImageDownloadComplete = true
            expectation2.fulfill()
        }

        waitForExpectations(timeout: timeout, handler: nil)

        let expectation3 = expectation(description: "background image should download successfully")
        var highlightedStateImageDownloadComplete = false
<<<<<<< HEAD
        URL = NSURL(string: "https://httpbin.org/image/jpeg?random=\(arc4random())")!

        button.af_setImageForState(.Highlighted, URL: URL)
=======
        url = URL(string: "https://httpbin.org/image/jpeg?random=\(arc4random())")!

        button.af_setImage(for: [.highlighted], url: url)
>>>>>>> 5dc01c56
        button.imageObserver = {
            highlightedStateImageDownloadComplete = true
            expectation3.fulfill()
        }

        waitForExpectations(timeout: timeout, handler: nil)

        let expectation4 = expectation(description: "background image should download successfully")
        var disabledStateImageDownloadComplete = false
<<<<<<< HEAD
        URL = NSURL(string: "https://httpbin.org/image/jpeg?random=\(arc4random())")!

        button.af_setImageForState(.Disabled, URL: URL)
=======
        url = URL(string: "https://httpbin.org/image/jpeg?random=\(arc4random())")!

        button.af_setImage(for: [.disabled], url: url)
>>>>>>> 5dc01c56
        button.imageObserver = {
            disabledStateImageDownloadComplete = true
            expectation4.fulfill()
        }

        waitForExpectations(timeout: timeout, handler: nil)

        // Then
        XCTAssertTrue(normalStateImageDownloadComplete)
        XCTAssertNotNil(button.image(for: UIControlState()))

        XCTAssertTrue(selectedStateImageDownloadComplete)
        XCTAssertNotNil(button.image(for: .selected))

        XCTAssertTrue(highlightedStateImageDownloadComplete)
        XCTAssertNotNil(button.image(for: .highlighted))

        XCTAssertTrue(disabledStateImageDownloadComplete)
        XCTAssertNotNil(button.image(for: .disabled))
    }

    func testThatMultipleBackgroundImageRequestReceiptStatesCanBeDownloadedInParallel() {
        // Given
        let button = TestButton()
<<<<<<< HEAD
        var URL = self.URL
=======
        var url = self.url
>>>>>>> 5dc01c56

        // When
        let expectation1 = expectation(description: "background image should download successfully")
        var normalStateBackgroundImageDownloadComplete = false
<<<<<<< HEAD
        button.af_setBackgroundImageForState(.Normal, URL: URL)
=======
        button.af_setBackgroundImage(for: [], url: url)
>>>>>>> 5dc01c56
        button.imageObserver = {
            normalStateBackgroundImageDownloadComplete = true
            expectation1.fulfill()
        }

        waitForExpectations(timeout: timeout, handler: nil)
        let expectation2 = expectation(description: "background image should download successfully")
        var selectedStateBackgroundImageDownloadComplete = false
<<<<<<< HEAD
        URL = NSURL(string: "https://httpbin.org/image/jpeg?random=\(arc4random())")!

        button.af_setBackgroundImageForState(.Selected, URL: URL)
=======
        url = URL(string: "https://httpbin.org/image/jpeg?random=\(arc4random())")!

        button.af_setBackgroundImage(for: [.selected], url: url)
>>>>>>> 5dc01c56
        button.imageObserver = {
            selectedStateBackgroundImageDownloadComplete = true
            expectation2.fulfill()
        }

        waitForExpectations(timeout: timeout, handler: nil)

        let expectation3 = expectation(description: "background image should download successfully")
        var highlightedStateBackgroundImageDownloadComplete = false
<<<<<<< HEAD
        URL = NSURL(string: "https://httpbin.org/image/jpeg?random=\(arc4random())")!

        button.af_setBackgroundImageForState(.Highlighted, URL: URL)
=======
        url = URL(string: "https://httpbin.org/image/jpeg?random=\(arc4random())")!

        button.af_setBackgroundImage(for: [.highlighted], url: url)
>>>>>>> 5dc01c56
        button.imageObserver = {
            highlightedStateBackgroundImageDownloadComplete = true
            expectation3.fulfill()
        }

        waitForExpectations(timeout: timeout, handler: nil)

        let expectation4 = expectation(description: "background image should download successfully")
        var disabledStateBackgroundImageDownloadComplete = false
<<<<<<< HEAD
        URL = NSURL(string: "https://httpbin.org/image/jpeg?random=\(arc4random())")!

        button.af_setBackgroundImageForState(.Disabled, URL: URL)
=======
        url = URL(string: "https://httpbin.org/image/jpeg?random=\(arc4random())")!

        button.af_setBackgroundImage(for: [.disabled], url: url)
>>>>>>> 5dc01c56
        button.imageObserver = {
            disabledStateBackgroundImageDownloadComplete = true
            expectation4.fulfill()
        }

        waitForExpectations(timeout: timeout, handler: nil)

        // Then
        XCTAssertTrue(normalStateBackgroundImageDownloadComplete)
        XCTAssertNotNil(button.backgroundImage(for: UIControlState()))

        XCTAssertTrue(selectedStateBackgroundImageDownloadComplete)
        XCTAssertNotNil(button.backgroundImage(for: .selected))

        XCTAssertTrue(highlightedStateBackgroundImageDownloadComplete)
        XCTAssertNotNil(button.backgroundImage(for: .highlighted))

        XCTAssertTrue(disabledStateBackgroundImageDownloadComplete)
        XCTAssertNotNil(button.backgroundImage(for: .disabled))
    }

    // MARK: - Image Downloaders

    func testThatImageDownloaderOverridesSharedImageDownloader() {
        // Given
        let expectation = self.expectation(description: "image should download successfully")
        var imageDownloadComplete = false

        let button = TestButton {
            imageDownloadComplete = true
            expectation.fulfill()
        }

        let configuration = URLSessionConfiguration.ephemeral
        let imageDownloader = ImageDownloader(configuration: configuration)
        button.af_imageDownloader = imageDownloader

        // When
        button.af_setImage(for: [], url: url)
        let activeRequestCount = imageDownloader.activeRequestCount

        waitForExpectations(timeout: timeout, handler: nil)

        // Then
        XCTAssertTrue(imageDownloadComplete)
        XCTAssertNil(button.imageRequestReceipt(for: []), "active request receipt should be nil after download completes")
        XCTAssertEqual(activeRequestCount, 1, "active request count should be 1")
    }

    // MARK: - Image Cache

    func testThatImageCanBeLoadedFromImageCache() {
        // Given
        let button = UIButton()

<<<<<<< HEAD
        let downloader = ImageDownloader.defaultInstance
        let download = URLRequest(.GET, URL.absoluteStringUnwrapped)
        let expectation = expectationWithDescription("image download should succeed")
=======
        let downloader = ImageDownloader.default
        let urlRequest = URLRequest(urlString: url.absoluteString, method: .get)
        let expectation = self.expectation(description: "image download should succeed")
>>>>>>> 5dc01c56

        downloader.download(urlRequest) { _ in
            expectation.fulfill()
        }

        waitForExpectations(timeout: timeout, handler: nil)

        // When
        button.af_setImage(for: [], url: url)
        button.af_cancelImageRequest(for: [])

        // Then
        XCTAssertNotNil(button.image(for: UIControlState()), "button image should not be nil")
    }

    func testThatSharedImageCacheCanBeReplaced() {
        // Given
        let imageDownloader = ImageDownloader()

        // When
        let firstEqualityCheck = UIButton.af_sharedImageDownloader === imageDownloader
        UIButton.af_sharedImageDownloader = imageDownloader
        let secondEqualityCheck = UIButton.af_sharedImageDownloader === imageDownloader

        // Then
        XCTAssertFalse(firstEqualityCheck, "first equality check should be false")
        XCTAssertTrue(secondEqualityCheck, "second equality check should be true")
    }

    // MARK: - Placeholder Images

    func testThatPlaceholderImageIsDisplayedUntilImageIsDownloadedFromURL() {
        // Given
        let placeholderImage = image(forResource: "pirate", withExtension: "jpg")
        let expectation = self.expectation(description: "image should download successfully")

        var imageDownloadComplete = false
        var finalImageEqualsPlaceholderImage = false

        let button = TestButton ()

        // When
        button.af_setImage(for: [], url: url, placeHolderImage: placeholderImage)
        let initialImageEqualsPlaceholderImage = button.image(for:[]) === placeholderImage

        button.imageObserver = {
            imageDownloadComplete = true
            finalImageEqualsPlaceholderImage = button.image(for:[]) === placeholderImage
            expectation.fulfill()
        }

        waitForExpectations(timeout: timeout, handler: nil)

        // Then
        XCTAssertTrue(imageDownloadComplete)
        XCTAssertTrue(initialImageEqualsPlaceholderImage, "initial image should equal placeholder image")
        XCTAssertFalse(finalImageEqualsPlaceholderImage, "final image should not equal placeholder image")
    }

    func testThatBackgroundPlaceholderImageIsDisplayedUntilImageIsDownloadedFromURL() {
        // Given
        let placeholderImage = image(forResource: "pirate", withExtension: "jpg")
        let expectation = self.expectation(description: "image should download successfully")

        var backgroundImageDownloadComplete = false
        var finalBackgroundImageEqualsPlaceholderImage = false

        let button = TestButton ()

        // When
        button.af_setBackgroundImage(for: [], url: url, placeHolderImage: placeholderImage)
        let initialImageEqualsPlaceholderImage = button.backgroundImage(for:[]) === placeholderImage

        button.imageObserver = {
            backgroundImageDownloadComplete = true
            finalBackgroundImageEqualsPlaceholderImage = button.backgroundImage(for:[]) === placeholderImage
            expectation.fulfill()
        }

        waitForExpectations(timeout: timeout, handler: nil)

        // Then
        XCTAssertTrue(backgroundImageDownloadComplete)
        XCTAssertTrue(initialImageEqualsPlaceholderImage, "initial image should equal placeholder image")
        XCTAssertFalse(finalBackgroundImageEqualsPlaceholderImage, "final image should not equal placeholder image")
    }

    func testThatImagePlaceholderIsNeverDisplayedIfCachedImageIsAvailable() {
        // Given
        let placeholderImage = image(forResource: "pirate", withExtension: "jpg")
        let button = UIButton()

<<<<<<< HEAD
        let downloader = ImageDownloader.defaultInstance
        let download = URLRequest(.GET, URL.absoluteStringUnwrapped)
        let expectation = expectationWithDescription("image download should succeed")
=======
        let downloader = ImageDownloader.default
        let urlRequest = URLRequest(urlString: url.absoluteString, method: .get)
        let expectation = self.expectation(description: "image download should succeed")
>>>>>>> 5dc01c56

        downloader.download(urlRequest) { _ in
            expectation.fulfill()
        }

        waitForExpectations(timeout: timeout, handler: nil)

        // When
        button.af_setImage(for: [], url: url, placeHolderImage: placeholderImage)

        // Then
        XCTAssertNotNil(button.image(for: UIControlState()), "button image should not be nil")
        XCTAssertFalse(button.image(for:[]) === placeholderImage, "button image should not equal placeholder image")
    }

    func testThatBackgroundPlaceholderIsNeverDisplayedIfCachedImageIsAvailable() {
        // Given
        let placeholderImage = image(forResource: "pirate", withExtension: "jpg")
        let button = UIButton()

<<<<<<< HEAD
        let downloader = ImageDownloader.defaultInstance
        let download = URLRequest(.GET, URL.absoluteStringUnwrapped)
        let expectation = expectationWithDescription("image download should succeed")
=======
        let downloader = ImageDownloader.default
        let urlRequest = URLRequest(urlString: url.absoluteString, method: .get)
        let expectation = self.expectation(description: "image download should succeed")
>>>>>>> 5dc01c56

        downloader.download(urlRequest) { _ in
            expectation.fulfill()
        }

        waitForExpectations(timeout: timeout, handler: nil)

        // When
        button.af_setBackgroundImage(for: [], url: url, placeHolderImage: placeholderImage)

        // Then
        XCTAssertNotNil(button.backgroundImage(for: UIControlState()), "button background image should not be nil")
        XCTAssertFalse(button.backgroundImage(for:[]) === placeholderImage, "button background image should not equal placeholder image")
    }

    // MARK: - Completion Handler

    func testThatCompletionHandlerIsCalledWhenImageDownloadSucceeds() {
        // Given
        let button = UIButton()

        let urlRequest: URLRequest = {
            var request = URLRequest(url: url)
            request.addValue("image/*", forHTTPHeaderField: "Accept")
            return request
        }()

        let expectation = self.expectation(description: "image download should succeed")

        var completionHandlerCalled = false
        var result: Result<UIImage>?

        // When
        button.af_setImage(for: [], urlRequest: urlRequest, placeholderImage: nil) { response in
            completionHandlerCalled = true
            result = response.result
            expectation.fulfill()
        }

        waitForExpectations(timeout: timeout, handler: nil)

        // Then
        XCTAssertTrue(completionHandlerCalled, "completion handler called should be true")
        XCTAssertNotNil(button.image(for: UIControlState()), "button image should be not be nil")
        XCTAssertTrue(result?.isSuccess ?? false, "result should be a success case")
    }

    func testThatCompletionHandlerIsCalledWhenBackgroundImageDownloadSucceeds() {
        // Given
        let button = UIButton()

        let urlRequest: URLRequest = {
            var request = URLRequest(url: url)
            request.addValue("image/*", forHTTPHeaderField: "Accept")
            return request
        }()

        let expectation = self.expectation(description: "image download should succeed")

        var completionHandlerCalled = false
        var result: Result<UIImage>?

        // When
        button.af_setBackgroundImage(for: [], urlRequest: urlRequest, placeholderImage: nil) { response in
            completionHandlerCalled = true
            result = response.result
            expectation.fulfill()
        }

        waitForExpectations(timeout: timeout, handler: nil)

        // Then
        XCTAssertTrue(completionHandlerCalled, "completion handler called should be true")
        XCTAssertNotNil(button.backgroundImage(for: UIControlState()), "button background image should be not be nil")
        XCTAssertTrue(result?.isSuccess ?? false, "result should be a success case")
    }

    func testThatCompletionHandlerIsCalledWhenImageDownloadFails() {
        // Given
        let button = UIButton()
        let urlRequest = URLRequest(url: URL(string: "really-bad-domain")!)

        let expectation = self.expectation(description: "image download should succeed")

        var completionHandlerCalled = false
        var result: Result<UIImage>?

        // When
        button.af_setImage(for: [], urlRequest: urlRequest, placeholderImage: nil) { response in
            completionHandlerCalled = true
            result = response.result
            expectation.fulfill()
        }

        waitForExpectations(timeout: timeout, handler: nil)

        // Then
        XCTAssertTrue(completionHandlerCalled, "completion handler called should be true")
        XCTAssertNil(button.image(for: UIControlState()), "button image should be nil")
        XCTAssertTrue(result?.isFailure ?? false, "result should be a failure case")
    }

    func testThatCompletionHandlerIsCalledWhenBackgroundImageDownloadFails() {
        // Given
        let button = UIButton()
        let urlRequest = URLRequest(url: URL(string: "really-bad-domain")!)

        let expectation = self.expectation(description: "image download should succeed")

        var completionHandlerCalled = false
        var result: Result<UIImage>?

        // When
        button.af_setBackgroundImage(for: [], urlRequest: urlRequest, placeholderImage: nil) { response in
            completionHandlerCalled = true
            result = response.result
            expectation.fulfill()
        }

        waitForExpectations(timeout: timeout, handler: nil)

        // Then
        XCTAssertTrue(completionHandlerCalled, "completion handler called should be true")
        XCTAssertNil(button.backgroundImage(for: UIControlState()), "button background image should be nil")
        XCTAssertTrue(result?.isFailure ?? false, "result should be a failure case")
    }

    // MARK: - Cancellation

    func testThatImageDownloadCanBeCancelled() {
        // Given
        let button = UIButton()
        let urlRequest = URLRequest(url: URL(string: "domain-name-does-not-exist")!)

        let expectation = self.expectation(description: "image download should succeed")

        var completionHandlerCalled = false
        var result: Result<UIImage>?

        // When
        button.af_setImage(
            for: [],
            urlRequest: urlRequest,
            placeholderImage: nil,
            completion: { closureResponse in
                completionHandlerCalled = true
                result = closureResponse.result
                expectation.fulfill()
            }
        )

        button.af_cancelImageRequest(for: [])
        waitForExpectations(timeout: timeout, handler: nil)

        // Then
        XCTAssertTrue(completionHandlerCalled)
        XCTAssertNil(button.image(for: UIControlState()))
        XCTAssertTrue(result?.isFailure ?? false)
    }

    func testThatBackgroundImageDownloadCanBeCancelled() {
        // Given
        let button = UIButton()
        let urlRequest = URLRequest(url: URL(string: "domain-name-does-not-exist")!)

        let expectation = self.expectation(description: "background image download should succeed")

        var completionHandlerCalled = false
        var result: Result<UIImage>?

        // When
        button.af_setBackgroundImage(
            for: [],
            urlRequest: urlRequest,
            placeholderImage: nil,
            completion: { closureResponse in
                completionHandlerCalled = true
                result = closureResponse.result
                expectation.fulfill()
            }
        )

        button.af_cancelBackgroundImageRequest(for: [])
        waitForExpectations(timeout: timeout, handler: nil)

        // Then
        XCTAssertTrue(completionHandlerCalled)
        XCTAssertNil(button.backgroundImage(for: UIControlState()))
        XCTAssertTrue(result?.isFailure ?? false)
    }

    func testThatActiveImageRequestIsAutomaticallyCancelledBySettingNewURL() {
        // Given
        let button = UIButton()
        let expectation = self.expectation(description: "image download should succeed")

        var completion1Called = false
        var completion2Called = false
        var result: Result<UIImage>?

        // When
        button.af_setImage(
            for: [],
            urlRequest: URLRequest(url: url),
            placeholderImage: nil,
            completion: { closureResponse in
                completion1Called = true
            }
        )

        button.af_setImage(
            for: [],
            urlRequest: URLRequest(url: URL(string: "https://httpbin.org/image/png")!),
            placeholderImage: nil,
            completion: { closureResponse in
                completion2Called = true
                result = closureResponse.result
                expectation.fulfill()
            }
        )

        waitForExpectations(timeout: timeout, handler: nil)

        // Then
        XCTAssertTrue(completion1Called)
        XCTAssertTrue(completion2Called)
        XCTAssertNotNil(button.image(for: UIControlState()))
        XCTAssertTrue(result?.isSuccess ?? false)
    }

    func testThatActiveBackgroundImageRequestIsAutomaticallyCancelledBySettingNewURL() {
        // Given
        let button = UIButton()
        let expectation = self.expectation(description: "background image download should succeed")

        var completion1Called = false
        var completion2Called = false
        var result: Result<UIImage>?

        // When
        button.af_setBackgroundImage(
            for: [],
            urlRequest: URLRequest(url: url),
            placeholderImage: nil,
            completion: { closureResponse in
                completion1Called = true
            }
        )

        button.af_setBackgroundImage(
            for: [],
            urlRequest: URLRequest(url: URL(string: "https://httpbin.org/image/png")!),
            placeholderImage: nil,
            completion: { closureResponse in
                completion2Called = true
                result = closureResponse.result
                expectation.fulfill()
            }
        )

        waitForExpectations(timeout: timeout, handler: nil)

        // Then
        XCTAssertTrue(completion1Called)
        XCTAssertTrue(completion2Called)
        XCTAssertNotNil(button.backgroundImage(for: UIControlState()))
        XCTAssertTrue(result?.isSuccess ?? false)
    }

    func testThatActiveImageRequestCanBeCancelledAndRestartedSuccessfully() {
        // Given
        let button = UIButton()
        let expectation = self.expectation(description: "image download should succeed")

        var completion1Called = false
        var completion2Called = false
        var result: Result<UIImage>?

        // When
        button.af_setImage(
            for: [],
            urlRequest: URLRequest(url: url),
            placeholderImage: nil,
            completion: { closureResponse in
                completion1Called = true
            }
        )

        button.af_cancelImageRequest(for: [])

        button.af_setImage(
            for: [],
            urlRequest: URLRequest(url: url),
            placeholderImage: nil,
            completion: { closureResponse in
                completion2Called = true
                result = closureResponse.result
                expectation.fulfill()
            }
        )

        waitForExpectations(timeout: timeout, handler: nil)

        // Then
        XCTAssertTrue(completion1Called)
        XCTAssertTrue(completion2Called)
        XCTAssertNotNil(button.image(for: UIControlState()))
        XCTAssertTrue(result?.isSuccess ?? false)
    }

    func testThatActiveBackgroundImageRequestCanBeCancelledAndRestartedSuccessfully() {
        // Given
        let button = UIButton()
        let expectation = self.expectation(description: "background image download should succeed")

        var completion1Called = false
        var completion2Called = false
        var result: Result<UIImage>?

        // When
        button.af_setBackgroundImage(
            for: [],
            urlRequest: URLRequest(url: url),
            placeholderImage: nil,
            completion: { closureResponse in
                completion1Called = true
            }
        )

        button.af_cancelBackgroundImageRequest(for: [])

        button.af_setBackgroundImage(
            for: [],
            urlRequest: URLRequest(url: url),
            placeholderImage: nil,
            completion: { closureResponse in
                completion2Called = true
                result = closureResponse.result
                expectation.fulfill()
            }
        )

        waitForExpectations(timeout: timeout, handler: nil)

        // Then
        XCTAssertTrue(completion1Called)
        XCTAssertTrue(completion2Called)
        XCTAssertNotNil(button.backgroundImage(for: UIControlState()))
        XCTAssertTrue(result?.isSuccess ?? false)
    }

    // MARK: - Redirects

    func testThatImageBehindRedirectCanBeDownloaded() {
        // Given
        let redirectURLString = "https://httpbin.org/image/png"
        let url = URL(string: "https://httpbin.org/redirect-to?url=\(redirectURLString)")!

        let expectation = self.expectation(description: "image should download successfully")
        var imageDownloadComplete = false

        let button = TestButton {
            imageDownloadComplete = true
            expectation.fulfill()
        }

        // When
        button.af_setImage(for: [], url: url)
        waitForExpectations(timeout: timeout, handler: nil)

        // Then
        XCTAssertTrue(imageDownloadComplete, "image download complete should be true")
        XCTAssertNotNil(button.image(for: UIControlState()), "button image should not be nil")
    }

    func testThatBackgroundImageBehindRedirectCanBeDownloaded() {
        // Given
        let redirectURLString = "https://httpbin.org/image/png"
        let url = URL(string: "https://httpbin.org/redirect-to?url=\(redirectURLString)")!

        let expectation = self.expectation(description: "image should download successfully")
        var backgroundImageDownloadComplete = false

        let button = TestButton {
            backgroundImageDownloadComplete = true
            expectation.fulfill()
        }

        // When
        button.af_setBackgroundImage(for: [], url: url)
        waitForExpectations(timeout: timeout, handler: nil)

        // Then
        XCTAssertTrue(backgroundImageDownloadComplete, "image download complete should be true")
        XCTAssertNotNil(button.backgroundImage(for: UIControlState()), "button background image should not be nil")
    }

    // MARK: - Accept Header

    func testThatAcceptHeaderMatchesAcceptableContentTypes() {
        // Given
        let button = UIButton()

        // When
        button.af_setImage(for: [], url: url)
        let acceptField = button.imageRequestReceipt(for: [])?.request.request?.allHTTPHeaderFields?["Accept"]
        button.af_cancelImageRequest(for: [])

        // Then
        XCTAssertNotNil(acceptField)

        if let acceptField = acceptField {
            XCTAssertEqual(acceptField, DataRequest.acceptableImageContentTypes.joined(separator: ","))
        }
    }
}<|MERGE_RESOLUTION|>--- conflicted
+++ resolved
@@ -205,20 +205,12 @@
     func testThatMultipleImageRequestReceiptStatesCanBeDownloadedInParallel() {
         // Given
         let button = TestButton()
-<<<<<<< HEAD
-        var URL = self.URL
-=======
         var url = self.url
->>>>>>> 5dc01c56
 
         // When
         let expectation1 = expectation(description: "background image should download successfully")
         var normalStateImageDownloadComplete = false
-<<<<<<< HEAD
-        button.af_setImageForState(.Normal, URL: URL)
-=======
         button.af_setImage(for: [], url: url)
->>>>>>> 5dc01c56
         button.imageObserver = {
             normalStateImageDownloadComplete = true
             expectation1.fulfill()
@@ -228,15 +220,9 @@
 
         let expectation2 = expectation(description: "background image should download successfully")
         var selectedStateImageDownloadComplete = false
-<<<<<<< HEAD
-        URL = NSURL(string: "https://httpbin.org/image/jpeg?random=\(arc4random())")!
-
-        button.af_setImageForState(.Selected, URL: URL)
-=======
         url = URL(string: "https://httpbin.org/image/jpeg?random=\(arc4random())")!
 
         button.af_setImage(for: [.selected], url: url)
->>>>>>> 5dc01c56
         button.imageObserver = {
             selectedStateImageDownloadComplete = true
             expectation2.fulfill()
@@ -246,15 +232,9 @@
 
         let expectation3 = expectation(description: "background image should download successfully")
         var highlightedStateImageDownloadComplete = false
-<<<<<<< HEAD
-        URL = NSURL(string: "https://httpbin.org/image/jpeg?random=\(arc4random())")!
-
-        button.af_setImageForState(.Highlighted, URL: URL)
-=======
         url = URL(string: "https://httpbin.org/image/jpeg?random=\(arc4random())")!
 
         button.af_setImage(for: [.highlighted], url: url)
->>>>>>> 5dc01c56
         button.imageObserver = {
             highlightedStateImageDownloadComplete = true
             expectation3.fulfill()
@@ -264,15 +244,9 @@
 
         let expectation4 = expectation(description: "background image should download successfully")
         var disabledStateImageDownloadComplete = false
-<<<<<<< HEAD
-        URL = NSURL(string: "https://httpbin.org/image/jpeg?random=\(arc4random())")!
-
-        button.af_setImageForState(.Disabled, URL: URL)
-=======
         url = URL(string: "https://httpbin.org/image/jpeg?random=\(arc4random())")!
 
         button.af_setImage(for: [.disabled], url: url)
->>>>>>> 5dc01c56
         button.imageObserver = {
             disabledStateImageDownloadComplete = true
             expectation4.fulfill()
@@ -297,20 +271,12 @@
     func testThatMultipleBackgroundImageRequestReceiptStatesCanBeDownloadedInParallel() {
         // Given
         let button = TestButton()
-<<<<<<< HEAD
-        var URL = self.URL
-=======
         var url = self.url
->>>>>>> 5dc01c56
 
         // When
         let expectation1 = expectation(description: "background image should download successfully")
         var normalStateBackgroundImageDownloadComplete = false
-<<<<<<< HEAD
-        button.af_setBackgroundImageForState(.Normal, URL: URL)
-=======
         button.af_setBackgroundImage(for: [], url: url)
->>>>>>> 5dc01c56
         button.imageObserver = {
             normalStateBackgroundImageDownloadComplete = true
             expectation1.fulfill()
@@ -319,15 +285,9 @@
         waitForExpectations(timeout: timeout, handler: nil)
         let expectation2 = expectation(description: "background image should download successfully")
         var selectedStateBackgroundImageDownloadComplete = false
-<<<<<<< HEAD
-        URL = NSURL(string: "https://httpbin.org/image/jpeg?random=\(arc4random())")!
-
-        button.af_setBackgroundImageForState(.Selected, URL: URL)
-=======
         url = URL(string: "https://httpbin.org/image/jpeg?random=\(arc4random())")!
 
         button.af_setBackgroundImage(for: [.selected], url: url)
->>>>>>> 5dc01c56
         button.imageObserver = {
             selectedStateBackgroundImageDownloadComplete = true
             expectation2.fulfill()
@@ -337,15 +297,9 @@
 
         let expectation3 = expectation(description: "background image should download successfully")
         var highlightedStateBackgroundImageDownloadComplete = false
-<<<<<<< HEAD
-        URL = NSURL(string: "https://httpbin.org/image/jpeg?random=\(arc4random())")!
-
-        button.af_setBackgroundImageForState(.Highlighted, URL: URL)
-=======
         url = URL(string: "https://httpbin.org/image/jpeg?random=\(arc4random())")!
 
         button.af_setBackgroundImage(for: [.highlighted], url: url)
->>>>>>> 5dc01c56
         button.imageObserver = {
             highlightedStateBackgroundImageDownloadComplete = true
             expectation3.fulfill()
@@ -355,15 +309,9 @@
 
         let expectation4 = expectation(description: "background image should download successfully")
         var disabledStateBackgroundImageDownloadComplete = false
-<<<<<<< HEAD
-        URL = NSURL(string: "https://httpbin.org/image/jpeg?random=\(arc4random())")!
-
-        button.af_setBackgroundImageForState(.Disabled, URL: URL)
-=======
         url = URL(string: "https://httpbin.org/image/jpeg?random=\(arc4random())")!
 
         button.af_setBackgroundImage(for: [.disabled], url: url)
->>>>>>> 5dc01c56
         button.imageObserver = {
             disabledStateBackgroundImageDownloadComplete = true
             expectation4.fulfill()
@@ -419,15 +367,9 @@
         // Given
         let button = UIButton()
 
-<<<<<<< HEAD
-        let downloader = ImageDownloader.defaultInstance
-        let download = URLRequest(.GET, URL.absoluteStringUnwrapped)
-        let expectation = expectationWithDescription("image download should succeed")
-=======
         let downloader = ImageDownloader.default
         let urlRequest = URLRequest(urlString: url.absoluteString, method: .get)
         let expectation = self.expectation(description: "image download should succeed")
->>>>>>> 5dc01c56
 
         downloader.download(urlRequest) { _ in
             expectation.fulfill()
@@ -520,15 +462,9 @@
         let placeholderImage = image(forResource: "pirate", withExtension: "jpg")
         let button = UIButton()
 
-<<<<<<< HEAD
-        let downloader = ImageDownloader.defaultInstance
-        let download = URLRequest(.GET, URL.absoluteStringUnwrapped)
-        let expectation = expectationWithDescription("image download should succeed")
-=======
         let downloader = ImageDownloader.default
         let urlRequest = URLRequest(urlString: url.absoluteString, method: .get)
         let expectation = self.expectation(description: "image download should succeed")
->>>>>>> 5dc01c56
 
         downloader.download(urlRequest) { _ in
             expectation.fulfill()
@@ -549,15 +485,9 @@
         let placeholderImage = image(forResource: "pirate", withExtension: "jpg")
         let button = UIButton()
 
-<<<<<<< HEAD
-        let downloader = ImageDownloader.defaultInstance
-        let download = URLRequest(.GET, URL.absoluteStringUnwrapped)
-        let expectation = expectationWithDescription("image download should succeed")
-=======
         let downloader = ImageDownloader.default
         let urlRequest = URLRequest(urlString: url.absoluteString, method: .get)
         let expectation = self.expectation(description: "image download should succeed")
->>>>>>> 5dc01c56
 
         downloader.download(urlRequest) { _ in
             expectation.fulfill()
