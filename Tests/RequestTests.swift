//
//  RequestTests.swift
//
//  Copyright (c) 2015-2016 Alamofire Software Foundation (http://alamofire.org/)
//
//  Permission is hereby granted, free of charge, to any person obtaining a copy
//  of this software and associated documentation files (the "Software"), to deal
//  in the Software without restriction, including without limitation the rights
//  to use, copy, modify, merge, publish, distribute, sublicense, and/or sell
//  copies of the Software, and to permit persons to whom the Software is
//  furnished to do so, subject to the following conditions:
//
//  The above copyright notice and this permission notice shall be included in
//  all copies or substantial portions of the Software.
//
//  THE SOFTWARE IS PROVIDED "AS IS", WITHOUT WARRANTY OF ANY KIND, EXPRESS OR
//  IMPLIED, INCLUDING BUT NOT LIMITED TO THE WARRANTIES OF MERCHANTABILITY,
//  FITNESS FOR A PARTICULAR PURPOSE AND NONINFRINGEMENT. IN NO EVENT SHALL THE
//  AUTHORS OR COPYRIGHT HOLDERS BE LIABLE FOR ANY CLAIM, DAMAGES OR OTHER
//  LIABILITY, WHETHER IN AN ACTION OF CONTRACT, TORT OR OTHERWISE, ARISING FROM,
//  OUT OF OR IN CONNECTION WITH THE SOFTWARE OR THE USE OR OTHER DEALINGS IN
//  THE SOFTWARE.
//

import Alamofire
@testable import AlamofireImage
import Foundation
import XCTest

class DataRequestTestCase: BaseTestCase {
    var acceptableImageContentTypes: Set<String>!

    // MARK: - Setup and Teardown

    override func setUp() {
        super.setUp()
        acceptableImageContentTypes = DataRequest.acceptableImageContentTypes
    }

    override func tearDown() {
        super.tearDown()
        DataRequest.acceptableImageContentTypes = acceptableImageContentTypes
    }

    // MARK: - Image Content Type Tests

    func testThatAddingAcceptableImageContentTypesInsertsThemIntoTheGlobalList() {
        // Given
        let contentTypes: Set<String> = ["image/jpg", "binary/octet-stream"]

        // When
        let beforeCount = DataRequest.acceptableImageContentTypes.count
        DataRequest.addAcceptableImageContentTypes(contentTypes)
        let afterCount = DataRequest.acceptableImageContentTypes.count

        // Then
        XCTAssertEqual(beforeCount, 11, "before count should be 11")
        XCTAssertEqual(afterCount, 13, "after count should be 13")
    }

    // MARK: - Image Serialization Tests

    func testThatImageResponseSerializerCanDownloadPNGImage() {
        // Given
        let urlString = "https://httpbin.org/image/png"
        let expectation = self.expectation(description: "Request should return PNG response image")

        var response: DataResponse<Image>?

        // When
        sessionManager.request(urlString)
            .responseImage { closureResponse in
                response = closureResponse
                expectation.fulfill()
            }

        waitForExpectations(timeout: timeout, handler: nil)

        // Then
        XCTAssertNotNil(response?.request, "request should not be nil")
        XCTAssertNotNil(response?.response, "response should not be nil")
        XCTAssertTrue(response?.result.isSuccess ?? false, "result should be success")

        if let image = response?.result.value {
            #if os(iOS)
                let screenScale = UIScreen.main.scale
                let expectedSize = CGSize(width: CGFloat(100) / screenScale, height: CGFloat(100) / screenScale)
                XCTAssertEqual(image.size, expectedSize, "image size does not match expected value")
                XCTAssertEqual(image.scale, screenScale, "image scale does not match expected value")
            #elseif os(OSX)
                let expectedSize = CGSize(width: 100.0, height: 100.0)
                XCTAssertEqual(image.size, expectedSize, "image size does not match expected value")
            #endif
        } else {
            XCTFail("result image should not be nil")
        }
    }

    func testThatImageResponseSerializerCanDownloadJPGImage() {
        // Given
        let urlString = "https://httpbin.org/image/jpeg"
        let expectation = self.expectation(description: "Request should return JPG response image")

        var response: DataResponse<Image>?

        // When
        sessionManager.request(urlString)
            .responseImage { closureResponse in
                response = closureResponse
                expectation.fulfill()
            }

        waitForExpectations(timeout: timeout, handler: nil)

        // Then
        XCTAssertNotNil(response?.request, "request should not be nil")
        XCTAssertNotNil(response?.response, "response should not be nil")
        XCTAssertTrue(response?.result.isSuccess ?? false, "result should be success")

        if let image = response?.result.value {
            #if os(iOS)
                let screenScale = UIScreen.main.scale
                let expectedSize = CGSize(width: CGFloat(239) / screenScale, height: CGFloat(178) / screenScale)
                XCTAssertEqual(image.size, expectedSize, "image size does not match expected value")
                XCTAssertEqual(image.scale, screenScale, "image scale does not match expected value")
            #elseif os(OSX)
                let expectedSize = CGSize(width: 239.0, height: 178.0)
                XCTAssertEqual(image.size, expectedSize, "image size does not match expected value")
            #endif
        } else {
            XCTFail("result image should not be nil")
        }
    }

    func testThatImageResponseSerializerCanDownloadImageFromFileURL() {
        // Given
        let url = self.url(forResource: "apple", withExtension: "jpg")
        let expectation = self.expectation(description: "Request should return JPG response image")

        var response: DataResponse<Image>?

        // When
        sessionManager.request(url)
            .responseImage { closureResponse in
                response = closureResponse
                expectation.fulfill()
            }

        waitForExpectations(timeout: timeout, handler: nil)

        // Then
        XCTAssertNotNil(response?.request, "request should not be nil")
        XCTAssertNil(response?.response, "response should be nil")
        XCTAssertTrue(response?.result.isSuccess ?? false, "result should be success")

        if let image = response?.result.value {
            #if os(iOS)
                let screenScale = UIScreen.main.scale
                let expectedSize = CGSize(width: CGFloat(180) / screenScale, height: CGFloat(260) / screenScale)
                XCTAssertEqual(image.size, expectedSize, "image size does not match expected value")
                XCTAssertEqual(image.scale, screenScale, "image scale does not match expected value")
            #elseif os(OSX)
                let expectedSize = CGSize(width: 180.0, height: 260.0)
                XCTAssertEqual(image.size, expectedSize, "image size does not match expected value")
            #endif
        } else {
            XCTFail("result image should not be nil")
        }
    }

#if os(iOS) || os(tvOS)

    // MARK: - Image Inflation Tests

    func testThatImageResponseSerializerCanDownloadAndInflatePNGImage() {
        // Given
        let urlString = "https://httpbin.org/image/png"
        let expectation = self.expectation(description: "Request should return PNG response image")

        var response: DataResponse<Image>?

        // When
        sessionManager.request(urlString)
            .responseImage { closureResponse in
                response = closureResponse
                expectation.fulfill()
            }

        waitForExpectations(timeout: timeout, handler: nil)

        // Then
        XCTAssertNotNil(response?.request, "request should not be nil")
        XCTAssertNotNil(response?.response, "response should not be nil")
        XCTAssertTrue(response?.result.isSuccess ?? false, "result should be success")

        if let image = response?.result.value {
            let screenScale = UIScreen.main.scale
            let expectedSize = CGSize(width: CGFloat(100) / screenScale, height: CGFloat(100) / screenScale)

            XCTAssertEqual(image.size, expectedSize, "image size does not match expected value")
            XCTAssertEqual(image.scale, screenScale, "image scale does not match expected value")
        } else {
            XCTFail("result image should not be nil")
        }
    }

    func testThatImageResponseSerializerCanDownloadAndInflateJPGImage() {
        // Given
        let urlString = "https://httpbin.org/image/jpeg"
        let expectation = self.expectation(description: "Request should return JPG response image")

        var response: DataResponse<Image>?

        // When
        sessionManager.request(urlString)
            .responseImage { closureResponse in
                response = closureResponse
                expectation.fulfill()
            }

        waitForExpectations(timeout: timeout, handler: nil)

        // Then
        XCTAssertNotNil(response?.request, "request should not be nil")
        XCTAssertNotNil(response?.response, "response should not be nil")
        XCTAssertTrue(response?.result.isSuccess ?? false, "result should be success")

        if let image = response?.result.value {
            let screenScale = UIScreen.main.scale
            let expectedSize = CGSize(width: CGFloat(239) / screenScale, height: CGFloat(178) / screenScale)

            XCTAssertEqual(image.size, expectedSize, "image size does not match expected value")
            XCTAssertEqual(image.scale, screenScale, "image scale does not match expected value")
        } else {
            XCTFail("result image should not be nil")
        }
    }

#endif

    // MARK: - Image Serialization Error Tests

    func testThatAttemptingToDownloadImageFromBadURLReturnsFailureResult() {
        // Given
        let urlString = "https://invalid.for.sure"
        let expectation = self.expectation(description: "Request should fail with bad URL")

        var response: DataResponse<Image>?

        // When
        sessionManager.request(urlString)
            .responseImage { closureResponse in
                response = closureResponse
                expectation.fulfill()
            }

        waitForExpectations(timeout: timeout, handler: nil)

        // Then
        XCTAssertNotNil(response?.request, "request should not be nil")
        XCTAssertNil(response?.response, "response should be nil")
        XCTAssertTrue(response?.result.isFailure ?? false, "result should be failure")
        XCTAssertNotNil(response?.result.error, "result error should not be nil")
    }

    func testThatAttemptingToDownloadUnsupportedImageTypeReturnsFailureResult() {
        // Given
        let urlString = "https://httpbin.org/image/webp"
        let expectation = self.expectation(description: "Request should return webp response image")

        var response: DataResponse<Image>?

        // When
        sessionManager.request(urlString)
            .responseImage { closureResponse in
                response = closureResponse
                expectation.fulfill()
            }

        waitForExpectations(timeout: timeout, handler: nil)

        // Then
        XCTAssertNotNil(response?.request, "request should not be nil")
        XCTAssertNotNil(response?.response, "response should not be nil")
        XCTAssertTrue(response?.result.isFailure ?? false, "result should be failure")
        XCTAssertNotNil(response?.result.error, "result error should not be nil")

<<<<<<< HEAD
        if let error = response?.result.error {
            XCTAssertEqual(error.domain, NSURLErrorDomain, "error domain should be com.alamofire.error")
            XCTAssertEqual(error.code, NSURLErrorCannotDecodeContentData, "error code should be -1016")
=======
        if let error = response?.result.error as? AFError {
            XCTAssertTrue(error.isUnacceptableContentType)
        } else {
            XCTFail("error should not be nil")
>>>>>>> 5dc01c56
        }
    }

    func testThatAttemptingToSerializeEmptyDataReturnsFailureResult() {
        // Given
        let urlString = "https://httpbin.org/bytes/0"
        let expectation = self.expectation(description: "Request should download no bytes")

        var response: DataResponse<Image>?

        // When
        sessionManager.request(urlString)
            .responseImage { closureResponse in
                response = closureResponse
                expectation.fulfill()
            }

        waitForExpectations(timeout: timeout, handler: nil)

        // Then
        XCTAssertNotNil(response?.request, "request should not be nil")
        XCTAssertNotNil(response?.response, "response should not be nil")
        XCTAssertTrue(response?.result.isFailure ?? false, "result should be failure")
        XCTAssertNotNil(response?.result.error, "result error should not be nil")

<<<<<<< HEAD
        if let error = response?.result.error {
            XCTAssertEqual(error.domain, NSURLErrorDomain, "error domain should be com.alamofire.error")
            XCTAssertEqual(error.code, NSURLErrorCannotDecodeRawData, "error code should be -1015")
=======
        if let error = response?.result.error as? AFError {
            XCTAssertTrue(error.isUnacceptableContentType)
        } else {
            XCTFail("error should not be nil")
>>>>>>> 5dc01c56
        }
    }

    func testThatAttemptingToSerializeRandomStreamDataReturnsFailureResult() {
        // Given
        let randomBytes = 4 * 1024 * 1024
        let urlString = "https://httpbin.org/bytes/\(randomBytes)"
        let expectation = self.expectation(description: "Request should download random bytes")

        var response: DataResponse<Image>?

        // When
        sessionManager.request(urlString)
            .responseImage { closureResponse in
                response = closureResponse
                expectation.fulfill()
            }

        waitForExpectations(timeout: timeout, handler: nil)

        // Then
        XCTAssertNotNil(response?.request, "request should not be nil")
        XCTAssertNotNil(response?.response, "response should not be nil")
        XCTAssertTrue(response?.result.isFailure ?? false, "result should be failure")
        XCTAssertNotNil(response?.result.error, "result error should not be nil")

<<<<<<< HEAD
        if let error = response?.result.error {
            XCTAssertEqual(error.domain, NSURLErrorDomain, "error domain should be com.alamofire.error")
            XCTAssertEqual(error.code, NSURLErrorCannotDecodeContentData, "error code should be -1016")
=======
        if let error = response?.result.error as? AFError {
            XCTAssertTrue(error.isUnacceptableContentType)
        } else {
            XCTFail("error should not be nil")
>>>>>>> 5dc01c56
        }
    }

    func testThatAttemptingToSerializeJSONResponseIntoImageReturnsFailureResult() {
        // Given
        let urlString = "https://httpbin.org/get"
        let expectation = self.expectation(description: "Request should return JSON")

        var response: DataResponse<Image>?

        // When
        sessionManager.request(urlString)
            .responseImage { closureResponse in
                response = closureResponse
                expectation.fulfill()
            }

        waitForExpectations(timeout: timeout, handler: nil)

        // Then
        XCTAssertNotNil(response?.request, "request should not be nil")
        XCTAssertNotNil(response?.response, "response should not be nil")
        XCTAssertTrue(response?.result.isFailure ?? false, "result should be failure")
        XCTAssertNotNil(response?.result.error, "result error should not be nil")

<<<<<<< HEAD
        if let error = response?.result.error {
            XCTAssertEqual(error.domain, NSURLErrorDomain, "error domain should be com.alamofire.error")
            XCTAssertEqual(error.code, NSURLErrorCannotDecodeContentData, "error code should be -1016")
=======
        if let error = response?.result.error as? AFError {
            XCTAssertTrue(error.isUnacceptableContentType)
        } else {
            XCTFail("error should not be nil")
>>>>>>> 5dc01c56
        }
    }
}<|MERGE_RESOLUTION|>--- conflicted
+++ resolved
@@ -285,16 +285,10 @@
         XCTAssertTrue(response?.result.isFailure ?? false, "result should be failure")
         XCTAssertNotNil(response?.result.error, "result error should not be nil")
 
-<<<<<<< HEAD
-        if let error = response?.result.error {
-            XCTAssertEqual(error.domain, NSURLErrorDomain, "error domain should be com.alamofire.error")
-            XCTAssertEqual(error.code, NSURLErrorCannotDecodeContentData, "error code should be -1016")
-=======
         if let error = response?.result.error as? AFError {
             XCTAssertTrue(error.isUnacceptableContentType)
         } else {
             XCTFail("error should not be nil")
->>>>>>> 5dc01c56
         }
     }
 
@@ -320,16 +314,10 @@
         XCTAssertTrue(response?.result.isFailure ?? false, "result should be failure")
         XCTAssertNotNil(response?.result.error, "result error should not be nil")
 
-<<<<<<< HEAD
-        if let error = response?.result.error {
-            XCTAssertEqual(error.domain, NSURLErrorDomain, "error domain should be com.alamofire.error")
-            XCTAssertEqual(error.code, NSURLErrorCannotDecodeRawData, "error code should be -1015")
-=======
         if let error = response?.result.error as? AFError {
             XCTAssertTrue(error.isUnacceptableContentType)
         } else {
             XCTFail("error should not be nil")
->>>>>>> 5dc01c56
         }
     }
 
@@ -356,16 +344,10 @@
         XCTAssertTrue(response?.result.isFailure ?? false, "result should be failure")
         XCTAssertNotNil(response?.result.error, "result error should not be nil")
 
-<<<<<<< HEAD
-        if let error = response?.result.error {
-            XCTAssertEqual(error.domain, NSURLErrorDomain, "error domain should be com.alamofire.error")
-            XCTAssertEqual(error.code, NSURLErrorCannotDecodeContentData, "error code should be -1016")
-=======
         if let error = response?.result.error as? AFError {
             XCTAssertTrue(error.isUnacceptableContentType)
         } else {
             XCTFail("error should not be nil")
->>>>>>> 5dc01c56
         }
     }
 
@@ -391,16 +373,10 @@
         XCTAssertTrue(response?.result.isFailure ?? false, "result should be failure")
         XCTAssertNotNil(response?.result.error, "result error should not be nil")
 
-<<<<<<< HEAD
-        if let error = response?.result.error {
-            XCTAssertEqual(error.domain, NSURLErrorDomain, "error domain should be com.alamofire.error")
-            XCTAssertEqual(error.code, NSURLErrorCannotDecodeContentData, "error code should be -1016")
-=======
         if let error = response?.result.error as? AFError {
             XCTAssertTrue(error.isUnacceptableContentType)
         } else {
             XCTFail("error should not be nil")
->>>>>>> 5dc01c56
         }
     }
 }