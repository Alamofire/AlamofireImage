Pod::Spec.new do |s|
  s.name = 'AlamofireImage'
<<<<<<< HEAD
  s.version = '2.5.0'
=======
  s.version = '3.0.0-beta.1'
>>>>>>> 5dc01c56
  s.license = 'MIT'
  s.summary = 'AlamofireImage is an image component library for Alamofire'
  s.homepage = 'https://github.com/Alamofire/AlamofireImage'
  s.social_media_url = 'http://twitter.com/AlamofireSF'
  s.authors = { 'Alamofire Software Foundation' => 'info@alamofire.org' }

  s.source = { :git => 'https://github.com/Alamofire/AlamofireImage.git', :tag => s.version }
  s.source_files = 'Source/*.swift'

  s.osx.exclude_files = [
    'Source/UIButton+AlamofireImage.swift',
    'Source/UIImage*.swift'
  ]
  s.watchos.exclude_files = [
    'Source/UIButton+AlamofireImage.swift',
    'Source/UIImageView+AlamofireImage.swift'
  ]

  s.ios.deployment_target = '8.0'
  s.osx.deployment_target = '10.9'
  s.tvos.deployment_target = '9.0'
  s.watchos.deployment_target = '2.0'

<<<<<<< HEAD
  s.dependency 'Alamofire', '~> 3.5'
=======
  s.dependency 'Alamofire', '4.0.0-beta.1'
>>>>>>> 5dc01c56
end<|MERGE_RESOLUTION|>--- conflicted
+++ resolved
@@ -1,10 +1,6 @@
 Pod::Spec.new do |s|
   s.name = 'AlamofireImage'
-<<<<<<< HEAD
-  s.version = '2.5.0'
-=======
   s.version = '3.0.0-beta.1'
->>>>>>> 5dc01c56
   s.license = 'MIT'
   s.summary = 'AlamofireImage is an image component library for Alamofire'
   s.homepage = 'https://github.com/Alamofire/AlamofireImage'
@@ -28,9 +24,5 @@
   s.tvos.deployment_target = '9.0'
   s.watchos.deployment_target = '2.0'
 
-<<<<<<< HEAD
-  s.dependency 'Alamofire', '~> 3.5'
-=======
   s.dependency 'Alamofire', '4.0.0-beta.1'
->>>>>>> 5dc01c56
 end